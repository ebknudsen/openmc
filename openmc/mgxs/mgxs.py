from __future__ import division

from collections import Iterable, OrderedDict
from numbers import Integral
import warnings
import os
import sys
import copy
import abc

import numpy as np

import openmc
import openmc.checkvalue as cv
from openmc.mgxs import EnergyGroups
from openmc import Mesh


if sys.version_info[0] >= 3:
    basestring = str


# Supported cross section types
MGXS_TYPES = ['total',
              'transport',
              'nu-transport',
              'absorption',
              'capture',
              'fission',
              'nu-fission',
              'kappa-fission',
              'scatter',
              'nu-scatter',
              'scatter matrix',
              'nu-scatter matrix',
              'multiplicity matrix',
              'nu-fission matrix',
              'chi',
              'chi-prompt',
<<<<<<< HEAD
              'inverse-velocity',
              'prompt-neutron-lifetime']
=======
              'velocity',
              'prompt-nu-fission']

>>>>>>> d3550389

# Supported domain types
# TODO: Implement Mesh domains
DOMAIN_TYPES = ['cell',
                'distribcell',
                'universe',
                'material',
                'mesh']

# Supported domain classes
# TODO: Implement Mesh domains
_DOMAINS = (openmc.Cell,
            openmc.Universe,
            openmc.Material,
            openmc.Mesh)


class MGXS(object):
    """An abstract multi-group cross section for some energy group structure
    within some spatial domain.

    This class can be used for both OpenMC input generation and tally data
    post-processing to compute spatially-homogenized and energy-integrated
    multi-group cross sections for multi-group neutronics calculations.

    NOTE: Users should instantiate the subclasses of this abstract class.

    Parameters
    ----------
    domain : openmc.Material or openmc.Cell or openmc.Universe or openmc.Mesh
        The domain for spatial homogenization
    domain_type : {'material', 'cell', 'distribcell', 'universe', 'mesh'}
        The domain type for spatial homogenization
    energy_groups : openmc.mgxs.EnergyGroups
        The energy group structure for energy condensation
    by_nuclide : bool
        If true, computes cross sections for each nuclide in domain
    name : str, optional
        Name of the multi-group cross section. Used as a label to identify
        tallies in OpenMC 'tallies.xml' file.

    Attributes
    ----------
    name : str, optional
        Name of the multi-group cross section
    rxn_type : str
        Reaction type (e.g., 'total', 'nu-fission', etc.)
    by_nuclide : bool
        If true, computes cross sections for each nuclide in domain
    domain : Material or Cell or Universe or Mesh
        Domain for spatial homogenization
    domain_type : {'material', 'cell', 'distribcell', 'universe', 'mesh'}
        Domain type for spatial homogenization
    energy_groups : openmc.mgxs.EnergyGroups
        Energy group structure for energy condensation
    tally_trigger : openmc.Trigger
        An (optional) tally precision trigger given to each tally used to
        compute the cross section
    scores : list of str
        The scores in each tally used to compute the multi-group cross section
    filters : list of openmc.Filter
        The filters in each tally used to compute the multi-group cross section
    tally_keys : list of str
        The keys into the tallies dictionary for each tally used to compute
        the multi-group cross section
    estimator : {'tracklength', 'analog'}
        The tally estimator used to compute the multi-group cross section
    tallies : collections.OrderedDict
        OpenMC tallies needed to compute the multi-group cross section
    rxn_rate_tally : openmc.Tally
        Derived tally for the reaction rate tally used in the numerator to
        compute the multi-group cross section. This attribute is None
        unless the multi-group cross section has been computed.
    xs_tally : openmc.Tally
        Derived tally for the multi-group cross section. This attribute
        is None unless the multi-group cross section has been computed.
    num_subdomains : int
        The number of subdomains is unity for 'material', 'cell', and 'universe'
        domain types. This is equal to the number of cell instances for
        'distribcell' domain types (it is equal to unity prior to loading
        tally data from a statepoint file) and the number of mesh cells for
        'mesh' domain types.
    num_nuclides : int
        The number of nuclides for which the multi-group cross section is
        being tracked. This is unity if the by_nuclide attribute is False.
    nuclides : Iterable of str or 'sum'
        The optional user-specified nuclides for which to compute cross
        sections (e.g., 'U-238', 'O-16'). If by_nuclide is True but nuclides
        are not specified by the user, all nuclides in the spatial domain
        are included. This attribute is 'sum' if by_nuclide is false.
    sparse : bool
        Whether or not the MGXS' tallies use SciPy's LIL sparse matrix format
        for compressed data storage
    loaded_sp : bool
        Whether or not a statepoint file has been loaded with tally data
    derived : bool
        Whether or not the MGXS is merged from one or more other MGXS
    hdf5_key : str
        The key used to index multi-group cross sections in an HDF5 data store

    """

    # This is an abstract class which cannot be instantiated
    __metaclass__ = abc.ABCMeta

    def __init__(self, domain=None, domain_type=None,
                 energy_groups=None, by_nuclide=False, name=''):

        self._name = ''
        self._rxn_type = None
        self._by_nuclide = None
        self._nuclides = None
        self._domain = None
        self._domain_type = None
        self._energy_groups = None
        self._tally_trigger = None
        self._tallies = None
        self._rxn_rate_tally = None
        self._xs_tally = None
        self._sparse = False
        self._loaded_sp = False
        self._derived = False
        self._hdf5_key = None

        self.name = name
        self.by_nuclide = by_nuclide

        if domain_type is not None:
            self.domain_type = domain_type
        if domain is not None:
            self.domain = domain
        if energy_groups is not None:
            self.energy_groups = energy_groups

    def __deepcopy__(self, memo):
        existing = memo.get(id(self))

        # If this is the first time we have tried to copy this object, copy it
        if existing is None:
            clone = type(self).__new__(type(self))
            clone._name = self.name
            clone._rxn_type = self.rxn_type
            clone._by_nuclide = self.by_nuclide
            clone._nuclides = copy.deepcopy(self._nuclides)
            clone._domain = self.domain
            clone._domain_type = self.domain_type
            clone._energy_groups = copy.deepcopy(self.energy_groups, memo)
            clone._tally_trigger = copy.deepcopy(self.tally_trigger, memo)
            clone._rxn_rate_tally = copy.deepcopy(self._rxn_rate_tally, memo)
            clone._xs_tally = copy.deepcopy(self._xs_tally, memo)
            clone._sparse = self.sparse
            clone._derived = self.derived

            clone._tallies = OrderedDict()
            for tally_type, tally in self.tallies.items():
                clone.tallies[tally_type] = copy.deepcopy(tally, memo)

            memo[id(self)] = clone

            return clone

        # If this object has been copied before, return the first copy made
        else:
            return existing

    @property
    def name(self):
        return self._name

    @property
    def rxn_type(self):
        return self._rxn_type

    @property
    def by_nuclide(self):
        return self._by_nuclide

    @property
    def domain(self):
        return self._domain

    @property
    def domain_type(self):
        return self._domain_type

    @property
    def energy_groups(self):
        return self._energy_groups

    @property
    def tally_trigger(self):
        return self._tally_trigger

    @property
    def num_groups(self):
        return self.energy_groups.num_groups

    @property
    def scores(self):
        return ['flux', self.rxn_type]

    @property
    def filters(self):
        group_edges = self.energy_groups.group_edges
        energy_filter = openmc.Filter('energy', group_edges)
        return [[energy_filter]] * len(self.scores)

    @property
    def tally_keys(self):
        return self.scores

    @property
    def estimator(self):
        return 'tracklength'

    @property
    def tallies(self):

        # Instantiate tallies if they do not exist
        if self._tallies is None:

            # Initialize a collection of Tallies
            self._tallies = OrderedDict()

            # Create a domain Filter object
            domain_filter = openmc.Filter(self.domain_type, self.domain.id)

            if self.domain_type == 'mesh':
                domain_filter.mesh = self.domain

            # Create each Tally needed to compute the multi group cross section
            tally_metadata = zip(self.scores, self.tally_keys, self.filters)
            for score, key, filters in tally_metadata:
                self._tallies[key] = openmc.Tally(name=self.name)
                self._tallies[key].scores = [score]
                self._tallies[key].estimator = self.estimator
                self._tallies[key].filters = [domain_filter]

                # If a tally trigger was specified, add it to each tally
                if self.tally_trigger:
                    trigger_clone = copy.deepcopy(self.tally_trigger)
                    trigger_clone.scores = [score]
                    self._tallies[key].triggers.append(trigger_clone)

                # Add non-domain specific Filters (e.g., 'energy') to the Tally
                for add_filter in filters:
                    self._tallies[key].filters.append(add_filter)

                # If this is a by-nuclide cross-section, add nuclides to Tally
                if self.by_nuclide and score != 'flux':
                    all_nuclides = self.get_all_nuclides()
                    for nuclide in all_nuclides:
                        self._tallies[key].nuclides.append(nuclide)
                else:
                    self._tallies[key].nuclides.append('total')

        return self._tallies

    @property
    def rxn_rate_tally(self):
        if self._rxn_rate_tally is None:
            self._rxn_rate_tally = self.tallies[self.rxn_type]
            self._rxn_rate_tally.sparse = self.sparse

        return self._rxn_rate_tally

    @property
    def xs_tally(self):
        if self._xs_tally is None:
            if self.tallies is None:
                msg = 'Unable to get xs_tally since tallies have ' \
                      'not been loaded from a statepoint'
                raise ValueError(msg)

            self._xs_tally = self.rxn_rate_tally / self.tallies['flux']
            self._compute_xs()

        return self._xs_tally

    @property
    def sparse(self):
        return self._sparse

    @property
    def num_subdomains(self):
        domain_filter = self.xs_tally.find_filter(self.domain_type)
        return domain_filter.num_bins

    @property
    def num_nuclides(self):
        if self.by_nuclide:
            return len(self.get_all_nuclides())
        else:
            return 1

    @property
    def nuclides(self):
        if self.by_nuclide:
            return self.get_all_nuclides()
        else:
            return 'sum'

    @property
    def loaded_sp(self):
        return self._loaded_sp

    @property
    def derived(self):
        return self._derived

    @property
    def hdf5_key(self):
        if self._hdf5_key is not None:
            return self._hdf5_key
        else:
            return self._rxn_type

    @name.setter
    def name(self, name):
        cv.check_type('name', name, basestring)
        self._name = name

    @by_nuclide.setter
    def by_nuclide(self, by_nuclide):
        cv.check_type('by_nuclide', by_nuclide, bool)
        self._by_nuclide = by_nuclide

    @nuclides.setter
    def nuclides(self, nuclides):
        cv.check_iterable_type('nuclides', nuclides, basestring)
        self._nuclides = nuclides

    @domain.setter
    def domain(self, domain):
        cv.check_type('domain', domain, _DOMAINS)
        self._domain = domain

        # Assign a domain type
        if self.domain_type is None:
            if isinstance(domain, openmc.Material):
                self._domain_type = 'material'
            elif isinstance(domain, openmc.Cell):
                self._domain_type = 'cell'
            elif isinstance(domain, openmc.Universe):
                self._domain_type = 'universe'
            elif isinstance(domain, openmc.Mesh):
                self._domain_type = 'mesh'

    @domain_type.setter
    def domain_type(self, domain_type):
        cv.check_value('domain type', domain_type, DOMAIN_TYPES)
        self._domain_type = domain_type

    @energy_groups.setter
    def energy_groups(self, energy_groups):
        cv.check_type('energy groups', energy_groups, openmc.mgxs.EnergyGroups)
        self._energy_groups = energy_groups

    @tally_trigger.setter
    def tally_trigger(self, tally_trigger):
        cv.check_type('tally trigger', tally_trigger, openmc.Trigger)
        self._tally_trigger = tally_trigger

    @sparse.setter
    def sparse(self, sparse):
        """Convert tally data from NumPy arrays to SciPy list of lists (LIL)
        sparse matrices, and vice versa.

        This property may be used to reduce the amount of data in memory during
        tally data processing. The tally data will be stored as SciPy LIL
        matrices internally within the Tally object. All tally data access
        properties and methods will return data as a dense NumPy array.

        """

        cv.check_type('sparse', sparse, bool)

        # Sparsify or densify the derived MGXS tallies and the base tallies
        if self._xs_tally:
            self.xs_tally.sparse = sparse
        if self._rxn_rate_tally:
            self.rxn_rate_tally.sparse = sparse

        for tally_name in self.tallies:
                self.tallies[tally_name].sparse = sparse

        self._sparse = sparse

    @staticmethod
    def get_mgxs(mgxs_type, domain=None, domain_type=None,
                 energy_groups=None, by_nuclide=False, name=''):
        """Return a MGXS subclass object for some energy group structure within
        some spatial domain for some reaction type.

        This is a factory method which can be used to quickly create MGXS
        subclass objects for various reaction types.

        Parameters
        ----------
        mgxs_type : {'total', 'transport', 'nu-transport', 'absorption',
            'capture', 'fission', 'nu-fission', 'kappa-fission', 'scatter',
            'nu-scatter', 'scatter matrix', 'nu-scatter matrix',
<<<<<<< HEAD
            'multiplicity matrix', 'nu-fission matrix', chi'}
=======
            'multiplicity matrix', 'nu-fission matrix', 'chi', 'chi-prompt',
            'velocity', 'prompt-nu-fission'}
>>>>>>> d3550389
            The type of multi-group cross section object to return
        domain : openmc.Material or openmc.Cell or openmc.Universe or openmc.Mesh
            The domain for spatial homogenization
        domain_type : {'material', 'cell', 'distribcell', 'universe', 'mesh'}
            The domain type for spatial homogenization
        energy_groups : openmc.mgxs.EnergyGroups
            The energy group structure for energy condensation
        by_nuclide : bool
            If true, computes cross sections for each nuclide in domain.
            Defaults to False
        name : str, optional
            Name of the multi-group cross section. Used as a label to identify
            tallies in OpenMC 'tallies.xml' file. Defaults to the empty string.

        Returns
        -------
        openmc.mgxs.MGXS
            A subclass of the abstract MGXS class for the multi-group cross
            section type requested by the user

        """

        cv.check_value('mgxs_type', mgxs_type, MGXS_TYPES)

        if mgxs_type == 'total':
            mgxs = TotalXS(domain, domain_type, energy_groups)
        elif mgxs_type == 'transport':
            mgxs = TransportXS(domain, domain_type, energy_groups)
        elif mgxs_type == 'nu-transport':
            mgxs = NuTransportXS(domain, domain_type, energy_groups)
        elif mgxs_type == 'absorption':
            mgxs = AbsorptionXS(domain, domain_type, energy_groups)
        elif mgxs_type == 'capture':
            mgxs = CaptureXS(domain, domain_type, energy_groups)
        elif mgxs_type == 'fission':
            mgxs = FissionXS(domain, domain_type, energy_groups)
        elif mgxs_type == 'nu-fission':
            mgxs = NuFissionXS(domain, domain_type, energy_groups)
        elif mgxs_type == 'kappa-fission':
            mgxs = KappaFissionXS(domain, domain_type, energy_groups)
        elif mgxs_type == 'scatter':
            mgxs = ScatterXS(domain, domain_type, energy_groups)
        elif mgxs_type == 'nu-scatter':
            mgxs = NuScatterXS(domain, domain_type, energy_groups)
        elif mgxs_type == 'scatter matrix':
            mgxs = ScatterMatrixXS(domain, domain_type, energy_groups)
        elif mgxs_type == 'nu-scatter matrix':
            mgxs = NuScatterMatrixXS(domain, domain_type, energy_groups)
        elif mgxs_type == 'multiplicity matrix':
            mgxs = MultiplicityMatrixXS(domain, domain_type, energy_groups)
        elif mgxs_type == 'nu-fission matrix':
            mgxs = NuFissionMatrixXS(domain, domain_type, energy_groups)
        elif mgxs_type == 'chi':
            mgxs = Chi(domain, domain_type, energy_groups)
        elif mgxs_type == 'chi-prompt':
            mgxs = ChiPrompt(domain, domain_type, energy_groups)
<<<<<<< HEAD
        elif mgxs_type == 'inverse-velocity':
            mgxs = InverseVelocity(domain, domain_type, energy_groups)
        elif mgxs_type == 'prompt-neutron-lifetime':
            mgxs = PromptNeutronLifetime(domain, domain_type, energy_groups)
=======
        elif mgxs_type == 'velocity':
            mgxs = Velocity(domain, domain_type, energy_groups)
        elif mgxs_type == 'prompt-nu-fission':
            mgxs = PromptNuFissionXS(domain, domain_type, energy_groups)
>>>>>>> d3550389

        mgxs.by_nuclide = by_nuclide
        mgxs.name = name
        return mgxs

    def get_all_nuclides(self):
        """Get all nuclides in the cross section's spatial domain.

        Returns
        -------
        list of str
            A list of the string names for each nuclide in the spatial domain
            (e.g., ['U-235', 'U-238', 'O-16'])

        Raises
        ------
        ValueError
            When this method is called before the spatial domain has been set.

        """

        if self.domain is None:
            raise ValueError('Unable to get all nuclides without a domain')

        # If the user defined nuclides, return them
        if self._nuclides:
            return self._nuclides

        # Otherwise, return all nuclides in the spatial domain
        else:
            nuclides = self.domain.get_all_nuclides()
            return list(nuclides.keys())

    def get_nuclide_density(self, nuclide):
        """Get the atomic number density in units of atoms/b-cm for a nuclide
        in the cross section's spatial domain.

        Parameters
        ----------
        nuclide : str
            A nuclide name string (e.g., 'U-235')

        Returns
        -------
        float
            The atomic number density (atom/b-cm) for the nuclide of interest

        Raises
        -------
        ValueError
            When the density is requested for a nuclide which is not found in
            the spatial domain.

        """

        cv.check_type('nuclide', nuclide, basestring)

        # Get list of all nuclides in the spatial domain
        nuclides = self.domain.get_all_nuclides()

        if nuclide not in nuclides:
            msg = 'Unable to get density for nuclide "{0}" which is not in ' \
                  '{1} "{2}"'.format(nuclide, self.domain_type, self.domain.id)
            ValueError(msg)

        density = nuclides[nuclide][1]
        return density

    def get_nuclide_densities(self, nuclides='all'):
        """Get an array of atomic number densities in units of atom/b-cm for all
        nuclides in the cross section's spatial domain.

        Parameters
        ----------
        nuclides : Iterable of str or 'all' or 'sum'
            A list of nuclide name strings (e.g., ['U-235', 'U-238']). The
            special string 'all' will return the atom densities for all nuclides
            in the spatial domain. The special string 'sum' will return the atom
            density summed across all nuclides in the spatial domain. Defaults
            to 'all'.

        Returns
        -------
        numpy.ndarray of float
            An array of the atomic number densities (atom/b-cm) for each of the
            nuclides in the spatial domain

        Raises
        ------
        ValueError
            When this method is called before the spatial domain has been set.

        """

        if self.domain is None:
            raise ValueError('Unable to get nuclide densities without a domain')

        # Sum the atomic number densities for all nuclides
        if nuclides == 'sum':
            nuclides = self.get_all_nuclides()
            densities = np.zeros(1, dtype=np.float)
            for nuclide in nuclides:
                densities[0] += self.get_nuclide_density(nuclide)

        # Tabulate the atomic number densities for all nuclides
        elif nuclides == 'all':
            nuclides = self.get_all_nuclides()
            densities = np.zeros(self.num_nuclides, dtype=np.float)
            for i, nuclide in enumerate(nuclides):
                densities[i] += self.get_nuclide_density(nuclide)

        # Tabulate the atomic number densities for each specified nuclide
        else:
            densities = np.zeros(len(nuclides), dtype=np.float)
            for i, nuclide in enumerate(nuclides):
                densities[i] = self.get_nuclide_density(nuclide)

        return densities

    def _compute_xs(self):
        """Performs generic cleanup after a subclass' uses tally arithmetic to
        compute a multi-group cross section as a derived tally.

        This method replaces CrossNuclides generated by tally arithmetic with
        the original Nuclide objects in the xs_tally instance attribute. The
        simple Nuclides allow for cleaner output through Pandas DataFrames as
        well as simpler data access through the get_xs(...) class method.

        In addition, this routine resets NaNs in the multi group cross section
        array to 0.0. This may be needed occur if no events were scored in
        certain tally bins, which will lead to a divide-by-zero situation.

        """

        # If computing xs for each nuclide, replace CrossNuclides with originals
        if self.by_nuclide:
            self.xs_tally._nuclides = []
            nuclides = self.get_all_nuclides()
            for nuclide in nuclides:
                self.xs_tally.nuclides.append(openmc.Nuclide(nuclide))

        # Remove NaNs which may have resulted from divide-by-zero operations
        self.xs_tally._mean = np.nan_to_num(self.xs_tally.mean)
        self.xs_tally._std_dev = np.nan_to_num(self.xs_tally.std_dev)
        self.xs_tally.sparse = self.sparse

    def load_from_statepoint(self, statepoint):
        """Extracts tallies in an OpenMC StatePoint with the data needed to
        compute multi-group cross sections.

        This method is needed to compute cross section data from tallies
        in an OpenMC StatePoint object.

        NOTE: The statepoint must first be linked with an OpenMC Summary object.

        Parameters
        ----------
        statepoint : openmc.StatePoint
            An OpenMC StatePoint object with tally data

        Raises
        ------
        ValueError
            When this method is called with a statepoint that has not been
            linked with a summary object.

        """

        cv.check_type('statepoint', statepoint, openmc.statepoint.StatePoint)

        if statepoint.summary is None:
            msg = 'Unable to load data from a statepoint which has not been ' \
                  'linked with a summary file'
            raise ValueError(msg)

        # Override the domain object that loaded from an OpenMC summary file
        # NOTE: This is necessary for micro cross-sections which require
        # the isotopic number densities as computed by OpenMC
        if self.domain_type == 'cell' or self.domain_type == 'distribcell':
            self.domain = statepoint.summary.get_cell_by_id(self.domain.id)
        elif self.domain_type == 'universe':
            self.domain = statepoint.summary.get_universe_by_id(self.domain.id)
        elif self.domain_type == 'material':
            self.domain = statepoint.summary.get_material_by_id(self.domain.id)
        elif self.domain_type == 'mesh':
            self.domain = statepoint.meshes[self.domain.id]
        else:
            msg = 'Unable to load data from a statepoint for domain type {0} ' \
                  'which is not yet supported'.format(self.domain_type)
            raise ValueError(msg)

        # Use tally "slicing" to ensure that tallies correspond to our domain
        # NOTE: This is important if tally merging was used
        if self.domain_type == 'mesh':
            filters = [self.domain_type]
            bins = []
            if (len(self.domain.dimension) == 3):
                nx, ny, nz = self.domain.dimension
                for x in range(1,nx+1):
                    for y in range(1,ny+1):
                        for z in range(1,nz+1):
                            bins.append((x, y, z))
            else:
                nx, ny = self.domain.dimension
                for x in range(1,nx+1):
                    for y in range(1,ny+1):
                        bins.append((x, y, 1))

            filter_bins = [tuple(bins)]
        elif self.domain_type != 'distribcell':
            filters = [self.domain_type]
            filter_bins = [(self.domain.id,)]
        # Distribcell filters only accept single cell - neglect it when slicing
        else:
            filters = []
            filter_bins = []

        # Clear any tallies previously loaded from a statepoint
        if self.loaded_sp:
            self._tallies = None
            self._xs_tally = None
            self._rxn_rate_tally = None
            self._loaded_sp = False

        # Find, slice and store Tallies from StatePoint
        # The tally slicing is needed if tally merging was used
        for tally_type, tally in self.tallies.items():
            sp_tally = statepoint.get_tally(
                tally.scores, tally.filters, tally.nuclides,
                estimator=tally.estimator, exact_filters=True)
            sp_tally = sp_tally.get_slice(
                tally.scores, filters, filter_bins, tally.nuclides)
            sp_tally.sparse = self.sparse
            self.tallies[tally_type] = sp_tally

        self._loaded_sp = True

    def get_xs(self, groups='all', subdomains='all', nuclides='all',
               xs_type='macro', order_groups='increasing',
               value='mean', **kwargs):
        """Returns an array of multi-group cross sections.

        This method constructs a 2D NumPy array for the requested multi-group
        cross section data data for one or more energy groups and subdomains.

        Parameters
        ----------
        groups : Iterable of Integral or 'all'
            Energy groups of interest. Defaults to 'all'.
        subdomains : Iterable of Integral or 'all'
            Subdomain IDs of interest. Defaults to 'all'.
        nuclides : Iterable of str or 'all' or 'sum'
            A list of nuclide name strings (e.g., ['U-235', 'U-238']). The
            special string 'all' will return the cross sections for all nuclides
            in the spatial domain. The special string 'sum' will return the
            cross section summed over all nuclides. Defaults to 'all'.
        xs_type: {'macro', 'micro'}
            Return the macro or micro cross section in units of cm^-1 or barns.
            Defaults to 'macro'.
        order_groups: {'increasing', 'decreasing'}
            Return the cross section indexed according to increasing or
            decreasing energy groups (decreasing or increasing energies).
            Defaults to 'increasing'.
        value : {'mean', 'std_dev', 'rel_err'}
            A string for the type of value to return. Defaults to 'mean'.

        Returns
        -------
        numpy.ndarray
            A NumPy array of the multi-group cross section indexed in the order
            each group, subdomain and nuclide is listed in the parameters.

        Raises
        ------
        ValueError
            When this method is called before the multi-group cross section is
            computed from tally data.

        """

        cv.check_value('value', value, ['mean', 'std_dev', 'rel_err'])
        cv.check_value('xs_type', xs_type, ['macro', 'micro'])

        filters = []
        filter_bins = []

        # Construct a collection of the domain filter bins
        if not isinstance(subdomains, basestring):
            cv.check_iterable_type('subdomains', subdomains, Integral, max_depth=3)
            for subdomain in subdomains:
                filters.append(self.domain_type)
                filter_bins.append((subdomain,))

        # Construct list of energy group bounds tuples for all requested groups
        if not isinstance(groups, basestring):
            cv.check_iterable_type('groups', groups, Integral)
            for group in groups:
                filters.append('energy')
                filter_bins.append((self.energy_groups.get_group_bounds(group),))

        # Construct a collection of the nuclides to retrieve from the xs tally
        if self.by_nuclide:
            if nuclides == 'all' or nuclides == 'sum' or nuclides == ['sum']:
                query_nuclides = self.get_all_nuclides()
            else:
                query_nuclides = nuclides
        else:
            query_nuclides = ['total']

        # If user requested the sum for all nuclides, use tally summation
        if nuclides == 'sum' or nuclides == ['sum']:
            xs_tally = self.xs_tally.summation(nuclides=query_nuclides)
            xs = xs_tally.get_values(filters=filters,
                                     filter_bins=filter_bins, value=value)
        else:
            xs = self.xs_tally.get_values(filters=filters, filter_bins=filter_bins,
                                          nuclides=query_nuclides, value=value)

        # Divide by atom number densities for microscopic cross sections
        if xs_type == 'micro':
            if self.by_nuclide:
                densities = self.get_nuclide_densities(nuclides)
            else:
                densities = self.get_nuclide_densities('sum')
            if value == 'mean' or value == 'std_dev':
                xs /= densities[np.newaxis, :, np.newaxis]

        # Reverse data if user requested increasing energy groups since
        # tally data is stored in order of increasing energies
        if order_groups == 'increasing':
            if groups == 'all':
                num_groups = self.num_groups
            else:
                num_groups = len(groups)

            # Reshape tally data array with separate axes for domain and energy
            num_subdomains = int(xs.shape[0] / num_groups)
            new_shape = (num_subdomains, num_groups) + xs.shape[1:]
            xs = np.reshape(xs, new_shape)

            # Reverse energies to align with increasing energy groups
            xs = xs[:, ::-1, :]

        # Eliminate trivial dimensions
        xs = np.squeeze(xs)
        xs = np.atleast_1d(xs)
        return xs

    def get_condensed_xs(self, coarse_groups):
        """Construct an energy-condensed version of this cross section.

        Parameters
        ----------
        coarse_groups : openmc.mgxs.EnergyGroups
            The coarse energy group structure of interest

        Returns
        -------
        MGXS
            A new MGXS condensed to the group structure of interest

        """

        cv.check_type('coarse_groups', coarse_groups, EnergyGroups)
        cv.check_less_than('coarse groups', coarse_groups.num_groups,
                           self.num_groups, equality=True)
        cv.check_value('upper coarse energy', coarse_groups.group_edges[-1],
                       [self.energy_groups.group_edges[-1]])
        cv.check_value('lower coarse energy', coarse_groups.group_edges[0],
                       [self.energy_groups.group_edges[0]])

        # Clone this MGXS to initialize the condensed version
        condensed_xs = copy.deepcopy(self)
        condensed_xs._rxn_rate_tally = None
        condensed_xs._xs_tally = None
        condensed_xs._sparse = False
        condensed_xs._energy_groups = coarse_groups

        # Build energy indices to sum across
        energy_indices = []
        for group in range(coarse_groups.num_groups, 0, -1):
            low, high = coarse_groups.get_group_bounds(group)
            low_index = np.where(self.energy_groups.group_edges == low)[0][0]
            energy_indices.append(low_index)

        fine_edges = self.energy_groups.group_edges

        # Condense each of the tallies to the coarse group structure
        for tally_type, tally in condensed_xs.tallies.items():

            # Make condensed tally derived and null out sum, sum_sq
            tally._derived = True
            tally._sum = None
            tally._sum_sq = None

            # Get tally data arrays reshaped with one dimension per filter
            mean = tally.get_reshaped_data(value='mean')
            std_dev = tally.get_reshaped_data(value='std_dev')

            # Sum across all applicable fine energy group filters
            for i, tally_filter in enumerate(tally.filters):
                if 'energy' not in tally_filter.type:
                    continue
                elif len(tally_filter.bins) != len(fine_edges):
                    continue
                elif not np.allclose(tally_filter.bins, fine_edges):
                    continue
                else:
                    tally_filter.bins = coarse_groups.group_edges
                    mean = np.add.reduceat(mean, energy_indices, axis=i)
                    std_dev = np.add.reduceat(std_dev**2, energy_indices, axis=i)
                    std_dev = np.sqrt(std_dev)

            # Reshape condensed data arrays with one dimension for all filters
            mean = np.reshape(mean, tally.shape)
            std_dev = np.reshape(std_dev, tally.shape)

            # Override tally's data with the new condensed data
            tally._mean = mean
            tally._std_dev = std_dev

        # Compute the energy condensed multi-group cross section
        condensed_xs.sparse = self.sparse
        return condensed_xs

    def get_subdomain_avg_xs(self, subdomains='all'):
        """Construct a subdomain-averaged version of this cross section.

        This method is useful for averaging cross sections across distribcell
        instances. The method performs spatial homogenization to compute the
        scalar flux-weighted average cross section across the subdomains.

        Parameters
        ----------
        subdomains : Iterable of Integral or 'all'
            The subdomain IDs to average across. Defaults to 'all'.

        Returns
        -------
        openmc.mgxs.MGXS
            A new MGXS averaged across the subdomains of interest

        Raises
        ------
        ValueError
            When this method is called before the multi-group cross section is
            computed from tally data.

        """

        # Construct a collection of the subdomain filter bins to average across
        if not isinstance(subdomains, basestring):
            cv.check_iterable_type('subdomains', subdomains, Integral)
        elif self.domain_type == 'distribcell':
            subdomains = np.arange(self.num_subdomains)
        else:
            subdomains = None

        # Clone this MGXS to initialize the subdomain-averaged version
        avg_xs = copy.deepcopy(self)

        if self.derived:
            avg_xs._rxn_rate_tally = avg_xs.rxn_rate_tally.average(
                filter_type=self.domain_type, filter_bins=subdomains)
        else:
            avg_xs._rxn_rate_tally = None
            avg_xs._xs_tally = None

            # Average each of the tallies across subdomains
            for tally_type, tally in avg_xs.tallies.items():
                tally_avg = tally.average(filter_type=self.domain_type,
                                          filter_bins=subdomains)
                avg_xs.tallies[tally_type] = tally_avg

        avg_xs._domain_type = 'avg({0})'.format(self.domain_type)
        avg_xs.sparse = self.sparse
        return avg_xs

    def get_slice(self, nuclides=[], groups=[]):
        """Build a sliced MGXS for the specified nuclides and energy groups.

        This method constructs a new MGXS to encapsulate a subset of the data
        represented by this MGXS. The subset of data to include in the tally
        slice is determined by the nuclides and energy groups specified in
        the input parameters.

        Parameters
        ----------
        nuclides : list of str
            A list of nuclide name strings
            (e.g., ['U-235', 'U-238']; default is [])
        groups : list of int
            A list of energy group indices starting at 1 for the high energies
            (e.g., [1, 2, 3]; default is [])

        Returns
        -------
        openmc.mgxs.MGXS
            A new MGXS object which encapsulates the subset of data requested
            for the nuclide(s) and/or energy group(s) requested in the
            parameters.

        """

        cv.check_iterable_type('nuclides', nuclides, basestring)
        cv.check_iterable_type('energy_groups', groups, Integral)

        # Build lists of filters and filter bins to slice
        filters = []
        filter_bins = []

        if len(groups) != 0:
            energy_bins = []
            for group in groups:
                group_bounds = self.energy_groups.get_group_bounds(group)
                energy_bins.append(group_bounds)
            filter_bins.append(tuple(energy_bins))
            filters.append('energy')

        # Clone this MGXS to initialize the sliced version
        slice_xs = copy.deepcopy(self)
        slice_xs._rxn_rate_tally = None
        slice_xs._xs_tally = None

        # Slice each of the tallies across nuclides and energy groups
        for tally_type, tally in slice_xs.tallies.items():
            slice_nuclides = [nuc for nuc in nuclides if nuc in tally.nuclides]
            if len(groups) != 0 and tally.contains_filter('energy'):
                tally_slice = tally.get_slice(filters=filters,
                    filter_bins=filter_bins, nuclides=slice_nuclides)
            else:
                tally_slice = tally.get_slice(nuclides=slice_nuclides)
            slice_xs.tallies[tally_type] = tally_slice

        # Assign sliced energy group structure to sliced MGXS
        if groups:
            new_group_edges = []
            for group in groups:
                group_edges = self.energy_groups.get_group_bounds(group)
                new_group_edges.extend(group_edges)
            new_group_edges = np.unique(new_group_edges)
            slice_xs.energy_groups.group_edges = sorted(new_group_edges)

        # Assign sliced nuclides to sliced MGXS
        if nuclides:
            slice_xs.nuclides = nuclides

        slice_xs.sparse = self.sparse
        return slice_xs

    def can_merge(self, other):
        """Determine if another MGXS can be merged with this one

        If results have been loaded from a statepoint, then MGXS are only
        mergeable along one and only one of enegy groups or nuclides.

        Parameters
        ----------
        other : openmc.mgxs.MGXS
            MGXS to check for merging

        """

        if not isinstance(other, type(self)):
            return False

        # Compare reaction type, energy groups, nuclides, domain type
        if self.rxn_type != other.rxn_type:
            return False
        elif not self.energy_groups.can_merge(other.energy_groups):
            return False
        elif self.by_nuclide != other.by_nuclide:
            return False
        elif self.domain_type != other.domain_type:
            return False
        elif 'distribcell' not in self.domain_type and self.domain != other.domain:
            return False
        elif not self.xs_tally.can_merge(other.xs_tally):
            return False
        elif not self.rxn_rate_tally.can_merge(other.rxn_rate_tally):
            return False

        # If all conditionals pass then MGXS are mergeable
        return True

    def merge(self, other):
        """Merge another MGXS with this one

        MGXS are only mergeable if their energy groups and nuclides are either
        identical or mutually exclusive. If results have been loaded from a
        statepoint, then MGXS are only mergeable along one and only one of
        energy groups or nuclides.

        Parameters
        ----------
        other : openmc.mgxs.MGXS
            MGXS to merge with this one

        Returns
        -------
        merged_mgxs : openmc.mgxs.MGXS
            Merged MGXS

        """

        if not self.can_merge(other):
            raise ValueError('Unable to merge MGXS')

        # Create deep copy of tally to return as merged tally
        merged_mgxs = copy.deepcopy(self)
        merged_mgxs._derived = True

        # Merge energy groups
        if self.energy_groups != other.energy_groups:
            merged_groups = self.energy_groups.merge(other.energy_groups)
            merged_mgxs.energy_groups = merged_groups

        # Merge nuclides
        if self.nuclides != other.nuclides:

            # The nuclides must be mutually exclusive
            for nuclide in self.nuclides:
                if nuclide in other.nuclides:
                    msg = 'Unable to merge MGXS with shared nuclides'
                    raise ValueError(msg)

            # Concatenate lists of nuclides for the merged MGXS
            merged_mgxs.nuclides = self.nuclides + other.nuclides

        # Null base tallies but merge reaction rate and cross section tallies
        merged_mgxs._tallies = OrderedDict()
        merged_mgxs._rxn_rate_tally = self.rxn_rate_tally.merge(other.rxn_rate_tally)
        merged_mgxs._xs_tally = self.xs_tally.merge(other.xs_tally)

        return merged_mgxs

    def print_xs(self, subdomains='all', nuclides='all', xs_type='macro'):
        """Print a string representation for the multi-group cross section.

        Parameters
        ----------
        subdomains : Iterable of Integral or 'all'
            The subdomain IDs of the cross sections to include in the report.
            Defaults to 'all'.
        nuclides : Iterable of str or 'all' or 'sum'
            The nuclides of the cross-sections to include in the report. This
            may be a list of nuclide name strings (e.g., ['U-235', 'U-238']).
            The special string 'all' will report the cross sections for all
            nuclides in the spatial domain. The special string 'sum' will report
            the cross sections summed over all nuclides. Defaults to 'all'.
        xs_type: {'macro', 'micro'}
            Return the macro or micro cross section in units of cm^-1 or barns.
            Defaults to 'macro'.

        """

        # Construct a collection of the subdomains to report
        if not isinstance(subdomains, basestring):
            cv.check_iterable_type('subdomains', subdomains, Integral)
        elif self.domain_type == 'distribcell':
            subdomains = np.arange(self.num_subdomains, dtype=np.int)
        elif self.domain_type == 'mesh':
            subdomains = []
            if (len(self.domain.dimension) == 3):
                nx, ny, nz = self.domain.dimension
                for x in range(1,nx+1):
                    for y in range(1,ny+1):
                        for z in range(1,nz+1):
                            subdomains.append((x, y, z))
            else:
                nx, ny = self.domain.dimension
                for x in range(1,nx+1):
                    for y in range(1,ny+1):
                        subdomains.append((x, y, 1))
        else:
            subdomains = [self.domain.id]

        # Construct a collection of the nuclides to report
        if self.by_nuclide:
            if nuclides == 'all':
                nuclides = self.get_all_nuclides()
            elif nuclides == 'sum':
                nuclides = ['sum']
            else:
                cv.check_iterable_type('nuclides', nuclides, basestring)
        else:
            nuclides = ['sum']

        cv.check_value('xs_type', xs_type, ['macro', 'micro'])

        # Build header for string with type and domain info
        string = 'Multi-Group XS\n'
        string += '{0: <16}=\t{1}\n'.format('\tReaction Type', self.rxn_type)
        string += '{0: <16}=\t{1}\n'.format('\tDomain Type', self.domain_type)
        string += '{0: <16}=\t{1}\n'.format('\tDomain ID', self.domain.id)

        # If cross section data has not been computed, only print string header
        if self.tallies is None:
            print(string)
            return

        # Loop over all subdomains
        for subdomain in subdomains:

            if self.domain_type == 'distribcell':
                string += '{0: <16}=\t{1}\n'.format('\tSubdomain', subdomain)

            # Loop over all Nuclides
            for nuclide in nuclides:

                # Build header for nuclide type
                if nuclide != 'sum':
                    string += '{0: <16}=\t{1}\n'.format('\tNuclide', nuclide)

                # Build header for cross section type
                if xs_type == 'macro':
                    string += '{0: <16}\n'.format('\tCross Sections [cm^-1]:')
                else:
                    string += '{0: <16}\n'.format('\tCross Sections [barns]:')

                template = '{0: <12}Group {1} [{2: <10} - {3: <10}MeV]:\t'

                # Loop over energy groups ranges
                for group in range(1, self.num_groups+1):
                    bounds = self.energy_groups.get_group_bounds(group)
                    string += template.format('', group, bounds[0], bounds[1])
                    average = self.get_xs([group], [subdomain], [nuclide],
                                          xs_type=xs_type, value='mean')
                    rel_err = self.get_xs([group], [subdomain], [nuclide],
                                          xs_type=xs_type, value='rel_err')
                    average = average.flatten()[0]
                    rel_err = rel_err.flatten()[0] * 100.
                    string += '{:.2e} +/- {:1.2e}%'.format(average, rel_err)
                    string += '\n'
                string += '\n'
            string += '\n'

        print(string)

    def build_hdf5_store(self, filename='mgxs.h5', directory='mgxs',
                         subdomains='all', nuclides='all',
                         xs_type='macro', row_column='inout', append=True):
        """Export the multi-group cross section data to an HDF5 binary file.

        This method constructs an HDF5 file which stores the multi-group
        cross section data. The data is stored in a hierarchy of HDF5 groups
        from the domain type, domain id, subdomain id (for distribcell domains),
        nuclides and cross section type. Two datasets for the mean and standard
        deviation are stored for each subdomain entry in the HDF5 file.

        NOTE: This requires the h5py Python package.

        Parameters
        ----------
        filename : str
            Filename for the HDF5 file. Defaults to 'mgxs.h5'.
        directory : str
            Directory for the HDF5 file. Defaults to 'mgxs'.
        subdomains : Iterable of Integral or 'all'
            The subdomain IDs of the cross sections to include in the report.
            Defaults to 'all'.
        nuclides : Iterable of str or 'all' or 'sum'
            The nuclides of the cross-sections to include in the report. This
            may be a list of nuclide name strings (e.g., ['U-235', 'U-238']).
            The special string 'all' will report the cross sections for all
            nuclides in the spatial domain. The special string 'sum' will report
            the cross sections summed over all nuclides. Defaults to 'all'.
        xs_type: {'macro', 'micro'}
            Store the macro or micro cross section in units of cm^-1 or barns.
            Defaults to 'macro'.
        row_column: {'inout', 'outin'}
            Store scattering matrices indexed first by incoming group and
            second by outgoing group ('inout'), or vice versa ('outin').
            Defaults to 'inout'.
        append : bool
            If true, appends to an existing HDF5 file with the same filename
            directory (if one exists). Defaults to True.

        Raises
        ------
        ValueError
            When this method is called before the multi-group cross section is
            computed from tally data.
        ImportError
            When h5py is not installed.

        """

        import h5py

        # Make directory if it does not exist
        if not os.path.exists(directory):
            os.makedirs(directory)

        filename = os.path.join(directory, filename)
        filename = filename.replace(' ', '-')

        if append and os.path.isfile(filename):
            xs_results = h5py.File(filename, 'a')
        else:
            xs_results = h5py.File(filename, 'w')

        # Construct a collection of the subdomains to report
        if not isinstance(subdomains, basestring):
            cv.check_iterable_type('subdomains', subdomains, Integral)
        elif self.domain_type == 'distribcell':
            subdomains = np.arange(self.num_subdomains, dtype=np.int)
        elif self.domain_type == 'avg(distribcell)':
            domain_filter = self.xs_tally.find_filter('avg(distribcell)')
            subdomains = domain_filter.bins
        elif self.domain_type == 'mesh':
            subdomains = []
            if (len(self.domain.dimension) == 3):
                nx, ny, nz = self.domain.dimension
                for x in range(1,nx+1):
                    for y in range(1,ny+1):
                        for z in range(1,nz+1):
                            subdomains.append((x, y, z))
            else:
                nx, ny = self.domain.dimension
                for x in range(1,nx+1):
                    for y in range(1,ny+1):
                        subdomains.append((x, y, 1))
        else:
            subdomains = [self.domain.id]

        # Construct a collection of the nuclides to report
        if self.by_nuclide:
            if nuclides == 'all':
                nuclides = self.get_all_nuclides()
                densities = np.zeros(len(nuclides), dtype=np.float)
            elif nuclides == 'sum':
                nuclides = ['sum']
            else:
                cv.check_iterable_type('nuclides', nuclides, basestring)
        else:
            nuclides = ['sum']

        cv.check_value('xs_type', xs_type, ['macro', 'micro'])

        # Create an HDF5 group within the file for the domain
        domain_type_group = xs_results.require_group(self.domain_type)
        domain_group = domain_type_group.require_group(str(self.domain.id))

        # Determine number of digits to pad subdomain group keys
        num_digits = len(str(self.num_subdomains))

        # Create a separate HDF5 group for each subdomain
        for i, subdomain in enumerate(subdomains):

            # Create an HDF5 group for the subdomain
            if self.domain_type == 'distribcell':
                group_name = ''.zfill(num_digits)
                subdomain_group = domain_group.require_group(group_name)
            else:
                subdomain_group = domain_group

            # Create a separate HDF5 group for this cross section
            rxn_group = subdomain_group.require_group(self.hdf5_key)

            # Create a separate HDF5 group for each nuclide
            for j, nuclide in enumerate(nuclides):

                if nuclide != 'sum':
                    density = densities[j]
                    nuclide_group = rxn_group.require_group(nuclide)
                    nuclide_group.require_dataset('density', dtype=np.float64,
                                                  data=[density], shape=(1,))
                else:
                    nuclide_group = rxn_group

                # Extract the cross section for this subdomain and nuclide
                average = self.get_xs(subdomains=[subdomain], nuclides=[nuclide],
                    xs_type=xs_type, value='mean', row_column=row_column)
                std_dev = self.get_xs(subdomains=[subdomain], nuclides=[nuclide],
                    xs_type=xs_type, value='std_dev', row_column=row_column)
                average = average.squeeze()
                std_dev = std_dev.squeeze()

                # Add MGXS results data to the HDF5 group
                nuclide_group.require_dataset('average', dtype=np.float64,
                                              shape=average.shape, data=average)
                nuclide_group.require_dataset('std. dev.', dtype=np.float64,
                                              shape=std_dev.shape, data=std_dev)

        # Close the results HDF5 file
        xs_results.close()

    def export_xs_data(self, filename='mgxs', directory='mgxs',
                       format='csv', groups='all', xs_type='macro'):
        """Export the multi-group cross section data to a file.

        This method leverages the functionality in the Pandas library to export
        the multi-group cross section data in a variety of output file formats
        for storage and/or post-processing.

        Parameters
        ----------
        filename : str
            Filename for the exported file. Defaults to 'mgxs'.
        directory : str
            Directory for the exported file. Defaults to 'mgxs'.
        format : {'csv', 'excel', 'pickle', 'latex'}
            The format for the exported data file. Defaults to 'csv'.
        groups : Iterable of Integral or 'all'
            Energy groups of interest. Defaults to 'all'.
        xs_type: {'macro', 'micro'}
            Store the macro or micro cross section in units of cm^-1 or barns.
            Defaults to 'macro'.

        """

        cv.check_type('filename', filename, basestring)
        cv.check_type('directory', directory, basestring)
        cv.check_value('format', format, ['csv', 'excel', 'pickle', 'latex'])
        cv.check_value('xs_type', xs_type, ['macro', 'micro'])

        # Make directory if it does not exist
        if not os.path.exists(directory):
            os.makedirs(directory)

        filename = os.path.join(directory, filename)
        filename = filename.replace(' ', '-')

        # Get a Pandas DataFrame for the data
        df = self.get_pandas_dataframe(groups=groups, xs_type=xs_type)

        # Capitalize column label strings
        #df.columns = df.columns.astype(str)
        #df.columns = map(str.title, df.columns)

        # Export the data using Pandas IO API
        if format == 'csv':
            df.to_csv(filename + '.csv', index=False)
        elif format == 'excel':
            df.to_excel(filename + '.xls', index=False)
        elif format == 'pickle':
            df.to_pickle(filename + '.pkl')
        elif format == 'latex':
            if self.domain_type == 'distribcell':
                msg = 'Unable to export distribcell multi-group cross section' \
                      'data to a LaTeX table'
                raise NotImplementedError(msg)

            df.to_latex(filename + '.tex', bold_rows=True,
                        longtable=True, index=False)

            # Surround LaTeX table with code needed to run pdflatex
            with open(filename + '.tex','r') as original:
                data = original.read()
            with open(filename + '.tex','w') as modified:
                modified.write(
                    '\\documentclass[preview, 12pt, border=1mm]{standalone}\n')
                modified.write('\\usepackage{caption}\n')
                modified.write('\\usepackage{longtable}\n')
                modified.write('\\usepackage{booktabs}\n')
                modified.write('\\begin{document}\n\n')
                modified.write(data)
                modified.write('\n\\end{document}')

    def get_pandas_dataframe(self, groups='all', nuclides='all',
                             xs_type='macro', distribcell_paths=True):
        """Build a Pandas DataFrame for the MGXS data.

        This method leverages :meth:`openmc.Tally.get_pandas_dataframe`, but
        renames the columns with terminology appropriate for cross section data.

        Parameters
        ----------
        groups : Iterable of Integral or 'all'
            Energy groups of interest. Defaults to 'all'.
        nuclides : Iterable of str or 'all' or 'sum'
            The nuclides of the cross-sections to include in the dataframe. This
            may be a list of nuclide name strings (e.g., ['U-235', 'U-238']).
            The special string 'all' will include the cross sections for all
            nuclides in the spatial domain. The special string 'sum' will
            include the cross sections summed over all nuclides. Defaults
            to 'all'.
        xs_type: {'macro', 'micro'}
            Return macro or micro cross section in units of cm^-1 or barns.
            Defaults to 'macro'.
        distribcell_paths : bool, optional
            Construct columns for distribcell tally filters (default is True).
            The geometric information in the Summary object is embedded into
            a Multi-index column with a geometric "path" to each distribcell
            instance.

        Returns
        -------
        pandas.DataFrame
            A Pandas DataFrame for the cross section data.

        Raises
        ------
        ValueError
            When this method is called before the multi-group cross section is
            computed from tally data.

        """

        if not isinstance(groups, basestring):
            cv.check_iterable_type('groups', groups, Integral)
        if nuclides != 'all' and nuclides != 'sum':
            cv.check_iterable_type('nuclides', nuclides, basestring)
        cv.check_value('xs_type', xs_type, ['macro', 'micro'])

        # Get a Pandas DataFrame from the derived xs tally
        if self.by_nuclide and nuclides == 'sum':

            # Use tally summation to sum across all nuclides
            query_nuclides = self.get_all_nuclides()
            xs_tally = self.xs_tally.summation(nuclides=query_nuclides)
            df = xs_tally.get_pandas_dataframe(
                    distribcell_paths=distribcell_paths)

            # Remove nuclide column since it is homogeneous and redundant
            df.drop('nuclide', axis=1, inplace=True)

        # If the user requested a specific set of nuclides
        elif self.by_nuclide and nuclides != 'all':
            xs_tally = self.xs_tally.get_slice(nuclides=nuclides)
            df = xs_tally.get_pandas_dataframe(
                    distribcell_paths=distribcell_paths)

        # If the user requested all nuclides, keep nuclide column in dataframe
        else:
            df = self.xs_tally.get_pandas_dataframe(
                    distribcell_paths=distribcell_paths)

        # Remove the score column since it is homogeneous and redundant
        if self.domain_type == 'mesh':
            df = df.drop('score', axis=1, level=0)
        else:
            df = df.drop('score', axis=1)

        # Override energy groups bounds with indices
        all_groups = np.arange(self.num_groups, 0, -1, dtype=np.int)
        all_groups = np.repeat(all_groups, self.num_nuclides)
        if 'energy low [MeV]' in df and 'energyout low [MeV]' in df:
            df.rename(columns={'energy low [MeV]': 'group in'},
                      inplace=True)
            in_groups = np.tile(all_groups, self.num_subdomains)
            in_groups = np.repeat(in_groups, df.shape[0] / in_groups.size)
            df['group in'] = in_groups
            del df['energy high [MeV]']

            df.rename(columns={'energyout low [MeV]': 'group out'},
                      inplace=True)
            out_groups = np.repeat(all_groups, self.xs_tally.num_scores)
            out_groups = np.tile(out_groups, df.shape[0] / out_groups.size)
            df['group out'] = out_groups
            del df['energyout high [MeV]']
            columns = ['group in', 'group out']

        elif 'energyout low [MeV]' in df:
            df.rename(columns={'energyout low [MeV]': 'group out'},
                      inplace=True)
            in_groups = np.tile(all_groups, self.num_subdomains)
            df['group out'] = in_groups
            del df['energyout high [MeV]']
            columns = ['group out']

        elif 'energy low [MeV]' in df:
            df.rename(columns={'energy low [MeV]': 'group in'}, inplace=True)
            in_groups = np.tile(all_groups, self.num_subdomains)
            df['group in'] = in_groups
            del df['energy high [MeV]']
            columns = ['group in']

        # Select out those groups the user requested
        if not isinstance(groups, basestring):
            if 'group in' in df:
                df = df[df['group in'].isin(groups)]
            if 'group out' in df:
                df = df[df['group out'].isin(groups)]

        # If user requested micro cross sections, divide out the atom densities
        if xs_type == 'micro':
            if self.by_nuclide:
                densities = self.get_nuclide_densities(nuclides)
            else:
                densities = self.get_nuclide_densities('sum')
            densities = np.repeat(densities, len(self.rxn_rate_tally.scores))
            tile_factor = df.shape[0] / len(densities)
            df['mean'] /= np.tile(densities, tile_factor)
            df['std. dev.'] /= np.tile(densities, tile_factor)

        # Sort the dataframe by domain type id (e.g., distribcell id) and
        # energy groups such that data is from fast to thermal
        if self.domain_type == 'mesh':
            mesh_str = 'mesh {0}'.format(self.domain.id)
            df.sort_values(by=[(mesh_str, 'x'), (mesh_str, 'y'), \
                               (mesh_str, 'z')] + columns, inplace=True)
        else:
            df.sort_values(by=[self.domain_type] + columns, inplace=True)
        return df


class MatrixMGXS(MGXS):
    """An abstract multi-group cross section for some energy group structure
    within some spatial domain. This class is specifically intended for
    cross sections which depend on both the incoming and outgoing energy groups
    and are therefore represented by matrices. Examples of this include the
    scattering and nu-fission matrices.

    This class can be used for both OpenMC input generation and tally data
    post-processing to compute spatially-homogenized and energy-integrated
    multi-group cross sections for multi-group neutronics calculations.

    NOTE: Users should instantiate the subclasses of this abstract class.

    Parameters
    ----------
    domain : openmc.Material or openmc.Cell or openmc.Universe or openmc.Mesh
        The domain for spatial homogenization
    domain_type : {'material', 'cell', 'distribcell', 'universe', 'mesh'}
        The domain type for spatial homogenization
    energy_groups : openmc.mgxs.EnergyGroups
        The energy group structure for energy condensation
    by_nuclide : bool
        If true, computes cross sections for each nuclide in domain
    name : str, optional
        Name of the multi-group cross section. Used as a label to identify
        tallies in OpenMC 'tallies.xml' file.

    Attributes
    ----------
    name : str, optional
        Name of the multi-group cross section
    rxn_type : str
        Reaction type (e.g., 'total', 'nu-fission', etc.)
    by_nuclide : bool
        If true, computes cross sections for each nuclide in domain
    domain : Material or Cell or Universe or Mesh
        Domain for spatial homogenization
    domain_type : {'material', 'cell', 'distribcell', 'universe', 'mesh'}
        Domain type for spatial homogenization
    energy_groups : openmc.mgxs.EnergyGroups
        Energy group structure for energy condensation
    tally_trigger : openmc.Trigger
        An (optional) tally precision trigger given to each tally used to
        compute the cross section
    scores : list of str
        The scores in each tally used to compute the multi-group cross section
    filters : list of openmc.Filter
        The filters in each tally used to compute the multi-group cross section
    tally_keys : list of str
        The keys into the tallies dictionary for each tally used to compute
        the multi-group cross section
    estimator : {'tracklength', 'analog'}
        The tally estimator used to compute the multi-group cross section
    tallies : collections.OrderedDict
        OpenMC tallies needed to compute the multi-group cross section
    rxn_rate_tally : openmc.Tally
        Derived tally for the reaction rate tally used in the numerator to
        compute the multi-group cross section. This attribute is None
        unless the multi-group cross section has been computed.
    xs_tally : openmc.Tally
        Derived tally for the multi-group cross section. This attribute
        is None unless the multi-group cross section has been computed.
    num_subdomains : int
        The number of subdomains is unity for 'material', 'cell' and 'universe'
        domain types. This is equal to the number of cell instances for
        'distribcell' domain types (it is equal to unity prior to loading
        tally data from a statepoint file) and the number of mesh cells for
        'mesh' domain types.
    num_nuclides : int
        The number of nuclides for which the multi-group cross section is
        being tracked. This is unity if the by_nuclide attribute is False.
    nuclides : Iterable of str or 'sum'
        The optional user-specified nuclides for which to compute cross
        sections (e.g., 'U-238', 'O-16'). If by_nuclide is True but nuclides
        are not specified by the user, all nuclides in the spatial domain
        are included. This attribute is 'sum' if by_nuclide is false.
    sparse : bool
        Whether or not the MGXS' tallies use SciPy's LIL sparse matrix format
        for compressed data storage
    loaded_sp : bool
        Whether or not a statepoint file has been loaded with tally data
    derived : bool
        Whether or not the MGXS is merged from one or more other MGXS
    hdf5_key : str
        The key used to index multi-group cross sections in an HDF5 data store

    """

    # This is an abstract class which cannot be instantiated
    __metaclass__ = abc.ABCMeta

    @property
    def filters(self):
        # Create the non-domain specific Filters for the Tallies
        group_edges = self.energy_groups.group_edges
        energy = openmc.Filter('energy', group_edges)
        energyout = openmc.Filter('energyout', group_edges)

        return [[energy], [energy, energyout]]

    @property
    def estimator(self):
        return 'analog'

    def get_xs(self, in_groups='all', out_groups='all',
               subdomains='all', nuclides='all',
               xs_type='macro', order_groups='increasing',
               row_column='inout', value='mean', **kwargs):
        """Returns an array of multi-group cross sections.

        This method constructs a 2D NumPy array for the requested multi-group
        matrix data for one or more energy groups and subdomains.

        Parameters
        ----------
        in_groups : Iterable of Integral or 'all'
            Incoming energy groups of interest. Defaults to 'all'.
        out_groups : Iterable of Integral or 'all'
            Outgoing energy groups of interest. Defaults to 'all'.
        subdomains : Iterable of Integral or 'all'
            Subdomain IDs of interest. Defaults to 'all'.
        nuclides : Iterable of str or 'all' or 'sum'
            A list of nuclide name strings (e.g., ['U-235', 'U-238']). The
            special string 'all' will return the cross sections for all
            nuclides in the spatial domain. The special string 'sum' will
            return the cross section summed over all nuclides. Defaults to
            'all'.
        xs_type: {'macro', 'micro'}
            Return the macro or micro cross section in units of cm^-1 or barns.
            Defaults to 'macro'.
        order_groups: {'increasing', 'decreasing'}
            Return the cross section indexed according to increasing or
            decreasing energy groups (decreasing or increasing energies).
            Defaults to 'increasing'.
        row_column: {'inout', 'outin'}
            Return the cross section indexed first by incoming group and
            second by outgoing group ('inout'), or vice versa ('outin').
            Defaults to 'inout'.
        value : {'mean', 'std_dev', 'rel_err'}
            A string for the type of value to return. Defaults to 'mean'.

        Returns
        -------
        ndarray
            A NumPy array of the multi-group cross section indexed in the order
            each group and subdomain is listed in the parameters.

        Raises
        ------
        ValueError
            When this method is called before the multi-group cross section is
            computed from tally data.

        """

        cv.check_value('value', value, ['mean', 'std_dev', 'rel_err'])
        cv.check_value('xs_type', xs_type, ['macro', 'micro'])

        filters = []
        filter_bins = []

        # Construct a collection of the domain filter bins
        if not isinstance(subdomains, basestring):
            cv.check_iterable_type('subdomains', subdomains, Integral,
                                   max_depth=3)
            for subdomain in subdomains:
                filters.append(self.domain_type)
                filter_bins.append((subdomain,))

        # Construct list of energy group bounds tuples for all requested groups
        if not isinstance(in_groups, basestring):
            cv.check_iterable_type('groups', in_groups, Integral)
            for group in in_groups:
                filters.append('energy')
                filter_bins.append((
                    self.energy_groups.get_group_bounds(group),))

        # Construct list of energy group bounds tuples for all requested groups
        if not isinstance(out_groups, basestring):
            cv.check_iterable_type('groups', out_groups, Integral)
            for group in out_groups:
                filters.append('energyout')
                filter_bins.append((
                    self.energy_groups.get_group_bounds(group),))

        # Construct a collection of the nuclides to retrieve from the xs tally
        if self.by_nuclide:
            if nuclides == 'all' or nuclides == 'sum' or nuclides == ['sum']:
                query_nuclides = self.get_all_nuclides()
            else:
                query_nuclides = nuclides
        else:
            query_nuclides = ['total']

        # Use tally summation if user requested the sum for all nuclides
        if nuclides == 'sum' or nuclides == ['sum']:
            xs_tally = self.xs_tally.summation(nuclides=query_nuclides)
            xs = xs_tally.get_values(filters=filters, filter_bins=filter_bins,
                                     value=value)
        else:
            xs = self.xs_tally.get_values(filters=filters,
                                          filter_bins=filter_bins,
                                          nuclides=query_nuclides, value=value)

        xs = np.nan_to_num(xs)

        # Divide by atom number densities for microscopic cross sections
        if xs_type == 'micro':
            if self.by_nuclide:
                densities = self.get_nuclide_densities(nuclides)
            else:
                densities = self.get_nuclide_densities('sum')
            if value == 'mean' or value == 'std_dev':
                xs /= densities[np.newaxis, :, np.newaxis]

        # Reverse data if user requested increasing energy groups since
        # tally data is stored in order of increasing energies
        if order_groups == 'increasing':
            if in_groups == 'all':
                num_in_groups = self.num_groups
            else:
                num_in_groups = len(in_groups)
            if out_groups == 'all':
                num_out_groups = self.num_groups
            else:
                num_out_groups = len(out_groups)

            # Reshape tally data array with separate axes for domain and energy
            num_subdomains = int(xs.shape[0] /
                                 (num_in_groups * num_out_groups))
            new_shape = (num_subdomains, num_in_groups, num_out_groups)
            new_shape += xs.shape[1:]
            xs = np.reshape(xs, new_shape)

            # Transpose the matrix if requested by user
            if row_column == 'outin':
                xs = np.swapaxes(xs, 1, 2)

            # Reverse energies to align with increasing energy groups
            xs = xs[:, ::-1, ::-1, :]

            # Eliminate trivial dimensions
            xs = np.squeeze(xs)
            xs = np.atleast_2d(xs)

        return xs

    def get_slice(self, nuclides=[], in_groups=[], out_groups=[]):
        """Build a sliced MatrixMGXS object for the specified nuclides and
        energy groups.

        This method constructs a new MGXS to encapsulate a subset of the data
        represented by this MGXS. The subset of data to include in the tally
        slice is determined by the nuclides and energy groups specified in
        the input parameters.

        Parameters
        ----------
        nuclides : list of str
            A list of nuclide name strings
            (e.g., ['U-235', 'U-238']; default is [])
        in_groups : list of int
            A list of incoming energy group indices starting at 1 for the high
            energies (e.g., [1, 2, 3]; default is [])
        out_groups : list of int
            A list of outgoing energy group indices starting at 1 for the high
            energies (e.g., [1, 2, 3]; default is [])

        Returns
        -------
        openmc.mgxs.MatrixMGXS
            A new MatrixMGXS object which encapsulates the subset of data
            requested for the nuclide(s) and/or energy group(s) requested in
            the parameters.

        """

        # Call super class method and null out derived tallies
        slice_xs = super(MatrixMGXS, self).get_slice(nuclides, in_groups)
        slice_xs._rxn_rate_tally = None
        slice_xs._xs_tally = None

        # Slice outgoing energy groups if needed
        if len(out_groups) != 0:
            filter_bins = []
            for group in out_groups:
                group_bounds = self.energy_groups.get_group_bounds(group)
                filter_bins.append(group_bounds)
            filter_bins = [tuple(filter_bins)]

            # Slice each of the tallies across energyout groups
            for tally_type, tally in slice_xs.tallies.items():
                if tally.contains_filter('energyout'):
                    tally_slice = tally.get_slice(filters=['energyout'],
                                                  filter_bins=filter_bins)
                    slice_xs.tallies[tally_type] = tally_slice

        slice_xs.sparse = self.sparse
        return slice_xs

    def print_xs(self, subdomains='all', nuclides='all', xs_type='macro'):
        """Prints a string representation for the multi-group cross section.

        Parameters
        ----------
        subdomains : Iterable of Integral or 'all'
            The subdomain IDs of the cross sections to include in the report.
            Defaults to 'all'.
        nuclides : Iterable of str or 'all' or 'sum'
            The nuclides of the cross-sections to include in the report. This
            may be a list of nuclide name strings (e.g., ['U-235', 'U-238']).
            The special string 'all' will report the cross sections for all
            nuclides in the spatial domain. The special string 'sum' will
            report the cross sections summed over all nuclides. Defaults to
            'all'.
        xs_type: {'macro', 'micro'}
            Return the macro or micro cross section in units of cm^-1 or barns.
            Defaults to 'macro'.

        """

        # Construct a collection of the subdomains to report
        if not isinstance(subdomains, basestring):
            cv.check_iterable_type('subdomains', subdomains, Integral)
        elif self.domain_type == 'distribcell':
            subdomains = np.arange(self.num_subdomains, dtype=np.int)
        elif self.domain_type == 'mesh':
            subdomains = []
            if (len(self.domain.dimension) == 3):
                nx, ny, nz = self.domain.dimension
                for x in range(1,nx+1):
                    for y in range(1,ny+1):
                        for z in range(1,nz+1):
                            subdomains.append((x, y, z))
            else:
                nx, ny = self.domain.dimension
                for x in range(1,nx+1):
                    for y in range(1,ny+1):
                        subdomains.append((x, y, 1))
        else:
            subdomains = [self.domain.id]

        # Construct a collection of the nuclides to report
        if self.by_nuclide:
            if nuclides == 'all':
                nuclides = self.get_all_nuclides()
            if nuclides == 'sum':
                nuclides = ['sum']
            else:
                cv.check_iterable_type('nuclides', nuclides, basestring)
        else:
            nuclides = ['sum']

        cv.check_value('xs_type', xs_type, ['macro', 'micro'])

        # Build header for string with type and domain info
        string = 'Multi-Group XS\n'
        string += '{0: <16}=\t{1}\n'.format('\tReaction Type', self.rxn_type)
        string += '{0: <16}=\t{1}\n'.format('\tDomain Type', self.domain_type)
        string += '{0: <16}=\t{1}\n'.format('\tDomain ID', self.domain.id)

        # If cross section data has not been computed, only print string header
        if self.tallies is None:
            print(string)
            return

        string += '{0: <16}\n'.format('\tEnergy Groups:')
        template = '{0: <12}Group {1} [{2: <10} - {3: <10}MeV]\n'

        # Loop over energy groups ranges
        for group in range(1, self.num_groups + 1):
            bounds = self.energy_groups.get_group_bounds(group)
            string += template.format('', group, bounds[0], bounds[1])

        # Loop over all subdomains
        for subdomain in subdomains:

            if self.domain_type == 'distribcell':
                string += \
                    '{0: <16}=\t{1}\n'.format('\tSubdomain', subdomain)

            # Loop over all Nuclides
            for nuclide in nuclides:

                # Build header for nuclide type
                if xs_type != 'sum':
                    string += '{0: <16}=\t{1}\n'.format('\tNuclide', nuclide)

                # Build header for cross section type
                if xs_type == 'macro':
                    string += '{0: <16}\n'.format('\tCross Sections [cm^-1]:')
                else:
                    string += '{0: <16}\n'.format('\tCross Sections [barns]:')

                template = '{0: <12}Group {1} -> Group {2}:\t\t'

                # Loop over incoming/outgoing energy groups ranges
                for in_group in range(1, self.num_groups + 1):
                    for out_group in range(1, self.num_groups + 1):
                        string += template.format('', in_group, out_group)
                        average = \
                            self.get_xs([in_group], [out_group],
                                        [subdomain], [nuclide],
                                        xs_type=xs_type, value='mean')
                        rel_err = \
                            self.get_xs([in_group], [out_group],
                                        [subdomain], [nuclide],
                                        xs_type=xs_type, value='rel_err')
                        average = average.flatten()[0]
                        rel_err = rel_err.flatten()[0] * 100.
                        string += '{:1.2e} +/- {:1.2e}%'.format(average,
                                                                rel_err)
                        string += '\n'
                    string += '\n'
                string += '\n'
            string += '\n'

        print(string)


class TotalXS(MGXS):
    """A total multi-group cross section.

    This class can be used for both OpenMC input generation and tally data
    post-processing to compute spatially-homogenized and energy-integrated
    multi-group total cross sections for multi-group neutronics calculations. At
    a minimum, one needs to set the :attr:`TotalXS.energy_groups` and
    :attr:`TotalXS.domain` properties. Tallies for the flux and appropriate
    reaction rates over the specified domain are generated automatically via the
    :attr:`TotalXS.tallies` property, which can then be appended to a
    :class:`openmc.Tallies` instance.

    For post-processing, the :meth:`MGXS.load_from_statepoint` will pull in the
    necessary data to compute multi-group cross sections from a
    :class:`openmc.StatePoint` instance. The derived multi-group cross section
    can then be obtained from the :attr:`TotalXS.xs_tally` property.

    For a spatial domain :math:`V` and energy group :math:`[E_g,E_{g-1}]`, the
    total cross section is calculated as:

    .. math::

       \frac{\int_{r \in V} dr \int_{4\pi} d\Omega \int_{E_g}^{E_{g-1}} dE \;
       \sigma_t (r, E) \psi (r, E, \Omega)}{\int_{r \in V} dr \int_{4\pi}
       d\Omega \int_{E_g}^{E_{g-1}} dE \; \psi (r, E, \Omega)}.

    Parameters
    ----------
    domain : openmc.Material or openmc.Cell or openmc.Universe or openmc.Mesh
        The domain for spatial homogenization
    domain_type : {'material', 'cell', 'distribcell', 'universe', 'mesh'}
        The domain type for spatial homogenization
    groups : openmc.mgxs.EnergyGroups
        The energy group structure for energy condensation
    by_nuclide : bool
        If true, computes cross sections for each nuclide in domain
    name : str, optional
        Name of the multi-group cross section. Used as a label to identify
        tallies in OpenMC 'tallies.xml' file.

    Attributes
    ----------
    name : str, optional
        Name of the multi-group cross section
    rxn_type : str
        Reaction type (e.g., 'total', 'nu-fission', etc.)
    by_nuclide : bool
        If true, computes cross sections for each nuclide in domain
    domain : Material or Cell or Universe or Mesh
        Domain for spatial homogenization
    domain_type : {'material', 'cell', 'distribcell', 'universe', 'mesh'}
        Domain type for spatial homogenization
    energy_groups : openmc.mgxs.EnergyGroups
        Energy group structure for energy condensation
    tally_trigger : openmc.Trigger
        An (optional) tally precision trigger given to each tally used to
        compute the cross section
    scores : list of str
        The scores in each tally used to compute the multi-group cross section
    filters : list of openmc.Filter
        The filters in each tally used to compute the multi-group cross section
    tally_keys : list of str
        The keys into the tallies dictionary for each tally used to compute
        the multi-group cross section
    estimator : {'tracklength', 'analog'}
        The tally estimator used to compute the multi-group cross section
    tallies : collections.OrderedDict
        OpenMC tallies needed to compute the multi-group cross section. The keys
        are strings listed in the :attr:`TotalXS.tally_keys` property and values
        are instances of :class:`openmc.Tally`.
    rxn_rate_tally : openmc.Tally
        Derived tally for the reaction rate tally used in the numerator to
        compute the multi-group cross section. This attribute is None
        unless the multi-group cross section has been computed.
    xs_tally : openmc.Tally
        Derived tally for the multi-group cross section. This attribute
        is None unless the multi-group cross section has been computed.
    num_subdomains : int
        The number of subdomains is unity for 'material', 'cell' and 'universe'
        domain types. When the  This is equal to the number of cell instances
        for 'distribcell' domain types (it is equal to unity prior to loading
        tally data from a statepoint file).
    num_nuclides : int
        The number of nuclides for which the multi-group cross section is
        being tracked. This is unity if the by_nuclide attribute is False.
    nuclides : Iterable of str or 'sum'
        The optional user-specified nuclides for which to compute cross
        sections (e.g., 'U-238', 'O-16'). If by_nuclide is True but nuclides
        are not specified by the user, all nuclides in the spatial domain
        are included. This attribute is 'sum' if by_nuclide is false.
    sparse : bool
        Whether or not the MGXS' tallies use SciPy's LIL sparse matrix format
        for compressed data storage
    loaded_sp : bool
        Whether or not a statepoint file has been loaded with tally data
    derived : bool
        Whether or not the MGXS is merged from one or more other MGXS
    hdf5_key : str
        The key used to index multi-group cross sections in an HDF5 data store

    """

    def __init__(self, domain=None, domain_type=None,
                 groups=None, by_nuclide=False, name=''):
        super(TotalXS, self).__init__(domain, domain_type,
                                      groups, by_nuclide, name)
        self._rxn_type = 'total'


class TransportXS(MGXS):
    """A transport-corrected total multi-group cross section.

    This class can be used for both OpenMC input generation and tally data
    post-processing to compute spatially-homogenized and energy-integrated
    multi-group cross sections for multi-group neutronics calculations. At a
    minimum, one needs to set the :attr:`TransportXS.energy_groups` and
    :attr:`TransportXS.domain` properties. Tallies for the flux and appropriate
    reaction rates over the specified domain are generated automatically via the
    :attr:`TransportXS.tallies` property, which can then be appended to a
    :class:`openmc.Tallies` instance.

    For post-processing, the :meth:`MGXS.load_from_statepoint` will pull in the
    necessary data to compute multi-group cross sections from a
    :class:`openmc.StatePoint` instance. The derived multi-group cross section
    can then be obtained from the :attr:`TransportXS.xs_tally` property.

    For a spatial domain :math:`V` and energy group :math:`[E_g,E_{g-1}]`, the
    transport-corrected total cross section is calculated as:

    .. math::

       \langle \sigma_t \phi \rangle &= \int_{r \in V} dr \int_{4\pi}
       d\Omega \int_{E_g}^{E_{g-1}} dE \sigma_t (r, E) \psi
       (r, E, \Omega) \\
       \langle \sigma_{s1} \phi \rangle &= \int_{r \in V} dr
       \int_{4\pi} d\Omega \int_{E_g}^{E_{g-1}} dE \int_{4\pi}
       d\Omega' \int_0^\infty dE' \int_{-1}^1 d\mu \; \mu \sigma_s
       (r, E' \rightarrow E, \Omega' \cdot \Omega)
       \phi (r, E', \Omega) \\
       \langle \phi \rangle &= \int_{r \in V} dr \int_{4\pi} d\Omega
       \int_{E_g}^{E_{g-1}} dE \; \psi (r, E, \Omega) \\
       \sigma_{tr} &= \frac{\langle \sigma_t \phi \rangle - \langle \sigma_{s1}
       \phi \rangle}{\langle \phi \rangle}

    Parameters
    ----------
    domain : openmc.Material or openmc.Cell or openmc.Universe or openmc.Mesh
        The domain for spatial homogenization
    domain_type : {'material', 'cell', 'distribcell', 'universe', 'mesh'}
        The domain type for spatial homogenization
    groups : openmc.mgxs.EnergyGroups
        The energy group structure for energy condensation
    by_nuclide : bool
        If true, computes cross sections for each nuclide in domain
    name : str, optional
        Name of the multi-group cross section. Used as a label to identify
        tallies in OpenMC 'tallies.xml' file.

    Attributes
    ----------
    name : str, optional
        Name of the multi-group cross section
    rxn_type : str
        Reaction type (e.g., 'total', 'nu-fission', etc.)
    by_nuclide : bool
        If true, computes cross sections for each nuclide in domain
    domain : Material or Cell or Universe or Mesh
        Domain for spatial homogenization
    domain_type : {'material', 'cell', 'distribcell', 'universe', 'mesh'}
        Domain type for spatial homogenization
    energy_groups : openmc.mgxs.EnergyGroups
        Energy group structure for energy condensation
    tally_trigger : openmc.Trigger
        An (optional) tally precision trigger given to each tally used to
        compute the cross section
    scores : list of str
        The scores in each tally used to compute the multi-group cross section
    filters : list of openmc.Filter
        The filters in each tally used to compute the multi-group cross section
    tally_keys : list of str
        The keys into the tallies dictionary for each tally used to compute
        the multi-group cross section
    estimator : {'tracklength', 'analog'}
        The tally estimator used to compute the multi-group cross section
    tallies : collections.OrderedDict
        OpenMC tallies needed to compute the multi-group cross section. The keys
        are strings listed in the :attr:`TransportXS.tally_keys` property and
        values are instances of :class:`openmc.Tally`.
    rxn_rate_tally : openmc.Tally
        Derived tally for the reaction rate tally used in the numerator to
        compute the multi-group cross section. This attribute is None
        unless the multi-group cross section has been computed.
    xs_tally : openmc.Tally
        Derived tally for the multi-group cross section. This attribute
        is None unless the multi-group cross section has been computed.
    num_subdomains : int
        The number of subdomains is unity for 'material', 'cell' and 'universe'
        domain types. When the  This is equal to the number of cell instances
        for 'distribcell' domain types (it is equal to unity prior to loading
        tally data from a statepoint file).
    num_nuclides : int
        The number of nuclides for which the multi-group cross section is
        being tracked. This is unity if the by_nuclide attribute is False.
    nuclides : Iterable of str or 'sum'
        The optional user-specified nuclides for which to compute cross
        sections (e.g., 'U-238', 'O-16'). If by_nuclide is True but nuclides
        are not specified by the user, all nuclides in the spatial domain
        are included. This attribute is 'sum' if by_nuclide is false.
    sparse : bool
        Whether or not the MGXS' tallies use SciPy's LIL sparse matrix format
        for compressed data storage
    loaded_sp : bool
        Whether or not a statepoint file has been loaded with tally data
    derived : bool
        Whether or not the MGXS is merged from one or more other MGXS
    hdf5_key : str
        The key used to index multi-group cross sections in an HDF5 data store

    """

    def __init__(self, domain=None, domain_type=None,
                 groups=None, by_nuclide=False, name=''):
        super(TransportXS, self).__init__(domain, domain_type,
                                          groups, by_nuclide, name)
        self._rxn_type = 'transport'

    @property
    def scores(self):
        return ['flux', 'total', 'scatter-1']

    @property
    def filters(self):
        group_edges = self.energy_groups.group_edges
        energy_filter = openmc.Filter('energy', group_edges)
        energyout_filter = openmc.Filter('energyout', group_edges)
        return [[energy_filter], [energy_filter], [energyout_filter]]

    @property
    def estimator(self):
        return 'analog'

    @property
    def rxn_rate_tally(self):
        if self._rxn_rate_tally is None:
            self.tallies['scatter-1'].filters[-1].type = 'energy'
            self._rxn_rate_tally = \
                self.tallies['total'] - self.tallies['scatter-1']
            self._rxn_rate_tally.sparse = self.sparse

        return self._rxn_rate_tally


class NuTransportXS(TransportXS):
    """A transport-corrected total multi-group cross section which
    accounts for neutron multiplicity in scattering reactions.

    This class can be used for both OpenMC input generation and tally data
    post-processing to compute spatially-homogenized and energy-integrated
    multi-group cross sections for multi-group neutronics calculations. At a
    minimum, one needs to set the :attr:`NuTransportXS.energy_groups` and
    :attr:`NuTransportXS.domain` properties. Tallies for the flux and
    appropriate reaction rates over the specified domain are generated
    automatically via the :attr:`NuTransportXS.tallies` property, which can then
    be appended to a :class:`openmc.Tallies` instance.

    For post-processing, the :meth:`MGXS.load_from_statepoint` will pull in the
    necessary data to compute multi-group cross sections from a
    :class:`openmc.StatePoint` instance. The derived multi-group cross section
    can then be obtained from the :attr:`NuTransportXS.xs_tally` property.

    The calculation of the transport-corrected cross section is the same as that
    for :class:`TransportXS` except that the scattering multiplicity is
    accounted for.

    Parameters
    ----------
    domain : openmc.Material or openmc.Cell or openmc.Universe or openmc.Mesh
        The domain for spatial homogenization
    domain_type : {'material', 'cell', 'distribcell', 'universe', 'mesh'}
        The domain type for spatial homogenization
    groups : openmc.mgxs.EnergyGroups
        The energy group structure for energy condensation
    by_nuclide : bool
        If true, computes cross sections for each nuclide in domain
    name : str, optional
        Name of the multi-group cross section. Used as a label to identify
        tallies in OpenMC 'tallies.xml' file.

    Attributes
    ----------
    name : str, optional
        Name of the multi-group cross section
    rxn_type : str
        Reaction type (e.g., 'total', 'nu-fission', etc.)
    by_nuclide : bool
        If true, computes cross sections for each nuclide in domain
    domain : Material or Cell or Universe or Mesh
        Domain for spatial homogenization
    domain_type : {'material', 'cell', 'distribcell', 'universe', 'mesh'}
        Domain type for spatial homogenization
    energy_groups : openmc.mgxs.EnergyGroups
        Energy group structure for energy condensation
    tally_trigger : openmc.Trigger
        An (optional) tally precision trigger given to each tally used to
        compute the cross section
    scores : list of str
        The scores in each tally used to compute the multi-group cross section
    filters : list of openmc.Filter
        The filters in each tally used to compute the multi-group cross section
    tally_keys : list of str
        The keys into the tallies dictionary for each tally used to compute
        the multi-group cross section
    estimator : {'tracklength', 'analog'}
        The tally estimator used to compute the multi-group cross section
    tallies : collections.OrderedDict
        OpenMC tallies needed to compute the multi-group cross section. The keys
        are strings listed in the :attr:`NuTransportXS.tally_keys` property and
        values are instances of :class:`openmc.Tally`.
    rxn_rate_tally : openmc.Tally
        Derived tally for the reaction rate tally used in the numerator to
        compute the multi-group cross section. This attribute is None
        unless the multi-group cross section has been computed.
    xs_tally : openmc.Tally
        Derived tally for the multi-group cross section. This attribute
        is None unless the multi-group cross section has been computed.
    num_subdomains : int
        The number of subdomains is unity for 'material', 'cell' and 'universe'
        domain types. When the  This is equal to the number of cell instances
        for 'distribcell' domain types (it is equal to unity prior to loading
        tally data from a statepoint file).
    num_nuclides : int
        The number of nuclides for which the multi-group cross section is
        being tracked. This is unity if the by_nuclide attribute is False.
    nuclides : Iterable of str or 'sum'
        The optional user-specified nuclides for which to compute cross
        sections (e.g., 'U-238', 'O-16'). If by_nuclide is True but nuclides
        are not specified by the user, all nuclides in the spatial domain
        are included. This attribute is 'sum' if by_nuclide is false.
    sparse : bool
        Whether or not the MGXS' tallies use SciPy's LIL sparse matrix format
        for compressed data storage
    loaded_sp : bool
        Whether or not a statepoint file has been loaded with tally data
    derived : bool
        Whether or not the MGXS is merged from one or more other MGXS
    hdf5_key : str
        The key used to index multi-group cross sections in an HDF5 data store

    """

    def __init__(self, domain=None, domain_type=None,
                 groups=None, by_nuclide=False, name=''):
        super(NuTransportXS, self).__init__(domain, domain_type,
                                            groups, by_nuclide, name)
        self._rxn_type = 'nu-transport'

    @property
    def scores(self):
        return ['flux', 'total', 'nu-scatter-1']

    @property
    def tally_keys(self):
        return ['flux', 'total', 'scatter-1']


class AbsorptionXS(MGXS):
    """An absorption multi-group cross section.

    Absorption is defined as all reactions that do not produce secondary
    neutrons (disappearance) plus fission reactions.

    This class can be used for both OpenMC input generation and tally data
    post-processing to compute spatially-homogenized and energy-integrated
    multi-group absorption cross sections for multi-group neutronics
    calculations. At a minimum, one needs to set the
    :attr:`AbsorptionXS.energy_groups` and :attr:`AbsorptionXS.domain`
    properties. Tallies for the flux and appropriate reaction rates over the
    specified domain are generated automatically via the
    :attr:`AbsorptionXS.tallies` property, which can then be appended to a
    :class:`openmc.Tallies` instance.

    For post-processing, the :meth:`MGXS.load_from_statepoint` will pull in the
    necessary data to compute multi-group cross sections from a
    :class:`openmc.StatePoint` instance. The derived multi-group cross section
    can then be obtained from the :attr:`AbsorptionXS.xs_tally` property.

    For a spatial domain :math:`V` and energy group :math:`[E_g,E_{g-1}]`, the
    absorption cross section is calculated as:

    .. math::

       \frac{\int_{r \in V} dr \int_{4\pi} d\Omega \int_{E_g}^{E_{g-1}} dE \;
       \sigma_a (r, E) \psi (r, E, \Omega)}{\int_{r \in V} dr \int_{4\pi}
       d\Omega \int_{E_g}^{E_{g-1}} dE \; \psi (r, E, \Omega)}.

    Parameters
    ----------
    domain : openmc.Material or openmc.Cell or openmc.Universe or openmc.Mesh
        The domain for spatial homogenization
    domain_type : {'material', 'cell', 'distribcell', 'universe', 'mesh'}
        The domain type for spatial homogenization
    groups : openmc.mgxs.EnergyGroups
        The energy group structure for energy condensation
    by_nuclide : bool
        If true, computes cross sections for each nuclide in domain
    name : str, optional
        Name of the multi-group cross section. Used as a label to identify
        tallies in OpenMC 'tallies.xml' file.

    Attributes
    ----------
    name : str, optional
        Name of the multi-group cross section
    rxn_type : str
        Reaction type (e.g., 'total', 'nu-fission', etc.)
    by_nuclide : bool
        If true, computes cross sections for each nuclide in domain
    domain : Material or Cell or Universe or Mesh
        Domain for spatial homogenization
    domain_type : {'material', 'cell', 'distribcell', 'universe', 'mesh'}
        Domain type for spatial homogenization
    energy_groups : openmc.mgxs.EnergyGroups
        Energy group structure for energy condensation
    tally_trigger : openmc.Trigger
        An (optional) tally precision trigger given to each tally used to
        compute the cross section
    scores : list of str
        The scores in each tally used to compute the multi-group cross section
    filters : list of openmc.Filter
        The filters in each tally used to compute the multi-group cross section
    tally_keys : list of str
        The keys into the tallies dictionary for each tally used to compute
        the multi-group cross section
    estimator : {'tracklength', 'analog'}
        The tally estimator used to compute the multi-group cross section
    tallies : collections.OrderedDict
        OpenMC tallies needed to compute the multi-group cross section. The keys
        are strings listed in the :attr:`AbsorptionXS.tally_keys` property and
        values are instances of :class:`openmc.Tally`.
    rxn_rate_tally : openmc.Tally
        Derived tally for the reaction rate tally used in the numerator to
        compute the multi-group cross section. This attribute is None
        unless the multi-group cross section has been computed.
    xs_tally : openmc.Tally
        Derived tally for the multi-group cross section. This attribute
        is None unless the multi-group cross section has been computed.
    num_subdomains : int
        The number of subdomains is unity for 'material', 'cell' and 'universe'
        domain types. This is equal to the number of cell instances
        for 'distribcell' domain types (it is equal to unity prior to loading
        tally data from a statepoint file) and the number of mesh cells for
        'mesh' domain types.
    num_nuclides : int
        The number of nuclides for which the multi-group cross section is
        being tracked. This is unity if the by_nuclide attribute is False.
    nuclides : Iterable of str or 'sum'
        The optional user-specified nuclides for which to compute cross
        sections (e.g., 'U-238', 'O-16'). If by_nuclide is True but nuclides
        are not specified by the user, all nuclides in the spatial domain
        are included. This attribute is 'sum' if by_nuclide is false.
    sparse : bool
        Whether or not the MGXS' tallies use SciPy's LIL sparse matrix format
        for compressed data storage
    loaded_sp : bool
        Whether or not a statepoint file has been loaded with tally data
    derived : bool
        Whether or not the MGXS is merged from one or more other MGXS
    hdf5_key : str
        The key used to index multi-group cross sections in an HDF5 data store

    """

    def __init__(self, domain=None, domain_type=None,
                 groups=None, by_nuclide=False, name=''):
        super(AbsorptionXS, self).__init__(domain, domain_type,
                                           groups, by_nuclide, name)
        self._rxn_type = 'absorption'


class CaptureXS(MGXS):
    """A capture multi-group cross section.

    The neutron capture reaction rate is defined as the difference between
    OpenMC's 'absorption' and 'fission' reaction rate score types. This includes
    not only radiative capture, but all forms of neutron disappearance aside
    from fission (i.e., MT > 100).

    This class can be used for both OpenMC input generation and tally data
    post-processing to compute spatially-homogenized and energy-integrated
    multi-group capture cross sections for multi-group neutronics
    calculations. At a minimum, one needs to set the
    :attr:`CaptureXS.energy_groups` and :attr:`CaptureXS.domain`
    properties. Tallies for the flux and appropriate reaction rates over the
    specified domain are generated automatically via the
    :attr:`CaptureXS.tallies` property, which can then be appended to a
    :class:`openmc.Tallies` instance.

    For post-processing, the :meth:`MGXS.load_from_statepoint` will pull in the
    necessary data to compute multi-group cross sections from a
    :class:`openmc.StatePoint` instance. The derived multi-group cross section
    can then be obtained from the :attr:`CaptureXS.xs_tally` property.

    For a spatial domain :math:`V` and energy group :math:`[E_g,E_{g-1}]`, the
    capture cross section is calculated as:

    .. math::

       \frac{\int_{r \in V} dr \int_{4\pi} d\Omega \int_{E_g}^{E_{g-1}} dE \;
       \left [ \sigma_a (r, E) \psi (r, E, \Omega) - \sigma_f (r, E) \psi (r, E,
       \Omega) \right ]}{\int_{r \in V} dr \int_{4\pi} d\Omega
       \int_{E_g}^{E_{g-1}} dE \; \psi (r, E, \Omega)}.

    Parameters
    ----------
    domain : openmc.Material or openmc.Cell or openmc.Universe or Mesh
        The domain for spatial homogenization
    domain_type : {'material', 'cell', 'distribcell', 'universe', 'mesh'}
        The domain type for spatial homogenization
    groups : openmc.mgxs.EnergyGroups
        The energy group structure for energy condensation
    by_nuclide : bool
        If true, computes cross sections for each nuclide in domain
    name : str, optional
        Name of the multi-group cross section. Used as a label to identify
        tallies in OpenMC 'tallies.xml' file.

    Attributes
    ----------
    name : str, optional
        Name of the multi-group cross section
    rxn_type : str
        Reaction type (e.g., 'total', 'nu-fission', etc.)
    by_nuclide : bool
        If true, computes cross sections for each nuclide in domain
    domain : Material or Cell or Universe or Mesh
        Domain for spatial homogenization
    domain_type : {'material', 'cell', 'distribcell', 'universe', 'mesh'}
        Domain type for spatial homogenization
    energy_groups : openmc.mgxs.EnergyGroups
        Energy group structure for energy condensation
    tally_trigger : openmc.Trigger
        An (optional) tally precision trigger given to each tally used to
        compute the cross section
    scores : list of str
        The scores in each tally used to compute the multi-group cross section
    filters : list of openmc.Filter
        The filters in each tally used to compute the multi-group cross section
    tally_keys : list of str
        The keys into the tallies dictionary for each tally used to compute
        the multi-group cross section
    estimator : {'tracklength', 'analog'}
        The tally estimator used to compute the multi-group cross section
    tallies : collections.OrderedDict
        OpenMC tallies needed to compute the multi-group cross section. The keys
        are strings listed in the :attr:`CaptureXS.tally_keys` property and
        values are instances of :class:`openmc.Tally`.
    rxn_rate_tally : openmc.Tally
        Derived tally for the reaction rate tally used in the numerator to
        compute the multi-group cross section. This attribute is None
        unless the multi-group cross section has been computed.
    xs_tally : openmc.Tally
        Derived tally for the multi-group cross section. This attribute
        is None unless the multi-group cross section has been computed.
    num_subdomains : int
        The number of subdomains is unity for 'material', 'cell' and 'universe'
        domain types. When the  This is equal to the number of cell instances
        for 'distribcell' domain types (it is equal to unity prior to loading
        tally data from a statepoint file).
    num_nuclides : int
        The number of nuclides for which the multi-group cross section is
        being tracked. This is unity if the by_nuclide attribute is False.
    nuclides : Iterable of str or 'sum'
        The optional user-specified nuclides for which to compute cross
        sections (e.g., 'U-238', 'O-16'). If by_nuclide is True but nuclides
        are not specified by the user, all nuclides in the spatial domain
        are included. This attribute is 'sum' if by_nuclide is false.
    sparse : bool
        Whether or not the MGXS' tallies use SciPy's LIL sparse matrix format
        for compressed data storage
    loaded_sp : bool
        Whether or not a statepoint file has been loaded with tally data
    derived : bool
        Whether or not the MGXS is merged from one or more other MGXS
    hdf5_key : str
        The key used to index multi-group cross sections in an HDF5 data store

    """

    def __init__(self, domain=None, domain_type=None,
                 groups=None, by_nuclide=False, name=''):
        super(CaptureXS, self).__init__(domain, domain_type,
                                        groups, by_nuclide, name)
        self._rxn_type = 'capture'

    @property
    def scores(self):
        return ['flux', 'absorption', 'fission']

    @property
    def rxn_rate_tally(self):
        if self._rxn_rate_tally is None:
            self._rxn_rate_tally = \
                self.tallies['absorption'] - self.tallies['fission']
            self._rxn_rate_tally.sparse = self.sparse
        return self._rxn_rate_tally


class FissionXS(MGXS):
    """A fission multi-group cross section.

    This class can be used for both OpenMC input generation and tally data
    post-processing to compute spatially-homogenized and energy-integrated
    multi-group fission cross sections for multi-group neutronics
    calculations. At a minimum, one needs to set the
    :attr:`FissionXS.energy_groups` and :attr:`FissionXS.domain`
    properties. Tallies for the flux and appropriate reaction rates over the
    specified domain are generated automatically via the
    :attr:`FissionXS.tallies` property, which can then be appended to a
    :class:`openmc.Tallies` instance.

    For post-processing, the :meth:`MGXS.load_from_statepoint` will pull in the
    necessary data to compute multi-group cross sections from a
    :class:`openmc.StatePoint` instance. The derived multi-group cross section
    can then be obtained from the :attr:`FissionXS.xs_tally` property.

    For a spatial domain :math:`V` and energy group :math:`[E_g,E_{g-1}]`, the
    fission cross section is calculated as:

    .. math::

       \frac{\int_{r \in V} dr \int_{4\pi} d\Omega \int_{E_g}^{E_{g-1}} dE \;
       \sigma_f (r, E) \psi (r, E, \Omega)}{\int_{r \in V} dr \int_{4\pi}
       d\Omega \int_{E_g}^{E_{g-1}} dE \; \psi (r, E, \Omega)}.

    Parameters
    ----------
    domain : openmc.Material or openmc.Cell or openmc.Universe or openmc.Mesh
        The domain for spatial homogenization
    domain_type : {'material', 'cell', 'distribcell', 'universe', 'mesh'}
        The domain type for spatial homogenization
    groups : openmc.mgxs.EnergyGroups
        The energy group structure for energy condensation
    by_nuclide : bool
        If true, computes cross sections for each nuclide in domain
    name : str, optional
        Name of the multi-group cross section. Used as a label to identify
        tallies in OpenMC 'tallies.xml' file.

    Attributes
    ----------
    name : str, optional
        Name of the multi-group cross section
    rxn_type : str
        Reaction type (e.g., 'total', 'nu-fission', etc.)
    by_nuclide : bool
        If true, computes cross sections for each nuclide in domain
    domain : Material or Cell or Universe or Mesh
        Domain for spatial homogenization
    domain_type : {'material', 'cell', 'distribcell', 'universe', 'mesh'}
        Domain type for spatial homogenization
    energy_groups : openmc.mgxs.EnergyGroups
        Energy group structure for energy condensation
    tally_trigger : openmc.Trigger
        An (optional) tally precision trigger given to each tally used to
        compute the cross section
    scores : list of str
        The scores in each tally used to compute the multi-group cross section
    filters : list of openmc.Filter
        The filters in each tally used to compute the multi-group cross section
    tally_keys : list of str
        The keys into the tallies dictionary for each tally used to compute
        the multi-group cross section
    estimator : {'tracklength', 'analog'}
        The tally estimator used to compute the multi-group cross section
    tallies : collections.OrderedDict
        OpenMC tallies needed to compute the multi-group cross section. The keys
        are strings listed in the :attr:`FissionXS.tally_keys` property and
        values are instances of :class:`openmc.Tally`.
    rxn_rate_tally : openmc.Tally
        Derived tally for the reaction rate tally used in the numerator to
        compute the multi-group cross section. This attribute is None
        unless the multi-group cross section has been computed.
    xs_tally : openmc.Tally
        Derived tally for the multi-group cross section. This attribute
        is None unless the multi-group cross section has been computed.
    num_subdomains : int
        The number of subdomains is unity for 'material', 'cell' and 'universe'
        domain types. When the  This is equal to the number of cell instances
        for 'distribcell' domain types (it is equal to unity prior to loading
        tally data from a statepoint file).
    num_nuclides : int
        The number of nuclides for which the multi-group cross section is
        being tracked. This is unity if the by_nuclide attribute is False.
    nuclides : Iterable of str or 'sum'
        The optional user-specified nuclides for which to compute cross
        sections (e.g., 'U-238', 'O-16'). If by_nuclide is True but nuclides
        are not specified by the user, all nuclides in the spatial domain
        are included. This attribute is 'sum' if by_nuclide is false.
    sparse : bool
        Whether or not the MGXS' tallies use SciPy's LIL sparse matrix format
        for compressed data storage
    loaded_sp : bool
        Whether or not a statepoint file has been loaded with tally data
    derived : bool
        Whether or not the MGXS is merged from one or more other MGXS
    hdf5_key : str
        The key used to index multi-group cross sections in an HDF5 data store

    """

    def __init__(self, domain=None, domain_type=None,
                 groups=None, by_nuclide=False, name=''):
        super(FissionXS, self).__init__(domain, domain_type,
                                        groups, by_nuclide, name)
        self._rxn_type = 'fission'


class NuFissionXS(MGXS):
    """A fission neutron production multi-group cross section.

    This class can be used for both OpenMC input generation and tally data
    post-processing to compute spatially-homogenized and energy-integrated
    multi-group fission neutron production cross sections for multi-group
    neutronics calculations. At a minimum, one needs to set the
    :attr:`NuFissionXS.energy_groups` and :attr:`NuFissionXS.domain`
    properties. Tallies for the flux and appropriate reaction rates over the
    specified domain are generated automatically via the
    :attr:`NuFissionXS.tallies` property, which can then be appended to a
    :class:`openmc.Tallies` instance.

    For post-processing, the :meth:`MGXS.load_from_statepoint` will pull in the
    necessary data to compute multi-group cross sections from a
    :class:`openmc.StatePoint` instance. The derived multi-group cross section
    can then be obtained from the :attr:`NuFissionXS.xs_tally` property.

    For a spatial domain :math:`V` and energy group :math:`[E_g,E_{g-1}]`, the
    fission neutron production cross section is calculated as:

    .. math::

       \frac{\int_{r \in V} dr \int_{4\pi} d\Omega \int_{E_g}^{E_{g-1}} dE \;
       \nu\sigma_f (r, E) \psi (r, E, \Omega)}{\int_{r \in V} dr \int_{4\pi}
       d\Omega \int_{E_g}^{E_{g-1}} dE \; \psi (r, E, \Omega)}.


    Parameters
    ----------
    domain : openmc.Material or openmc.Cell or openmc.Universe or openmc.Mesh
        The domain for spatial homogenization
    domain_type : {'material', 'cell', 'distribcell', 'universe', 'mesh'}
        The domain type for spatial homogenization
    groups : openmc.mgxs.EnergyGroups
        The energy group structure for energy condensation
    by_nuclide : bool
        If true, computes cross sections for each nuclide in domain
    name : str, optional
        Name of the multi-group cross section. Used as a label to identify
        tallies in OpenMC 'tallies.xml' file.

    Attributes
    ----------
    name : str, optional
        Name of the multi-group cross section
    rxn_type : str
        Reaction type (e.g., 'total', 'nu-fission', etc.)
    by_nuclide : bool
        If true, computes cross sections for each nuclide in domain
    domain : Material or Cell or Universe or Mesh
        Domain for spatial homogenization
    domain_type : {'material', 'cell', 'distribcell', 'universe', 'mesh'}
        Domain type for spatial homogenization
    energy_groups : openmc.mgxs.EnergyGroups
        Energy group structure for energy condensation
    tally_trigger : openmc.Trigger
        An (optional) tally precision trigger given to each tally used to
        compute the cross section
    scores : list of str
        The scores in each tally used to compute the multi-group cross section
    filters : list of openmc.Filter
        The filters in each tally used to compute the multi-group cross section
    tally_keys : list of str
        The keys into the tallies dictionary for each tally used to compute
        the multi-group cross section
    estimator : {'tracklength', 'analog'}
        The tally estimator used to compute the multi-group cross section
    tallies : collections.OrderedDict
        OpenMC tallies needed to compute the multi-group cross section. The keys
        are strings listed in the :attr:`NuFissionXS.tally_keys` property and
        values are instances of :class:`openmc.Tally`.
    rxn_rate_tally : openmc.Tally
        Derived tally for the reaction rate tally used in the numerator to
        compute the multi-group cross section. This attribute is None
        unless the multi-group cross section has been computed.
    xs_tally : openmc.Tally
        Derived tally for the multi-group cross section. This attribute
        is None unless the multi-group cross section has been computed.
    num_subdomains : int
        The number of subdomains is unity for 'material', 'cell' and 'universe'
        domain types. When the  This is equal to the number of cell instances
        for 'distribcell' domain types (it is equal to unity prior to loading
        tally data from a statepoint file).
    num_nuclides : int
        The number of nuclides for which the multi-group cross section is
        being tracked. This is unity if the by_nuclide attribute is False.
    nuclides : Iterable of str or 'sum'
        The optional user-specified nuclides for which to compute cross
        sections (e.g., 'U-238', 'O-16'). If by_nuclide is True but nuclides
        are not specified by the user, all nuclides in the spatial domain
        are included. This attribute is 'sum' if by_nuclide is false.
    sparse : bool
        Whether or not the MGXS' tallies use SciPy's LIL sparse matrix format
        for compressed data storage
    loaded_sp : bool
        Whether or not a statepoint file has been loaded with tally data
    derived : bool
        Whether or not the MGXS is merged from one or more other MGXS
    hdf5_key : str
        The key used to index multi-group cross sections in an HDF5 data store

    """

    def __init__(self, domain=None, domain_type=None,
                 groups=None, by_nuclide=False, name=''):
        super(NuFissionXS, self).__init__(domain, domain_type,
                                          groups, by_nuclide, name)
        self._rxn_type = 'nu-fission'

class KappaFissionXS(MGXS):
    """A recoverable fission energy production rate multi-group cross section.

    The recoverable energy per fission, :math:`\kappa`, is defined as the
    fission product kinetic energy, prompt and delayed neutron kinetic energies,
    prompt and delayed :math:`\gamma`-ray total energies, and the total energy
    released by the delayed :math:`\beta` particles. The neutrino energy does
    not contribute to this response. The prompt and delayed :math:`\gamma`-rays
    are assumed to deposit their energy locally.

    This class can be used for both OpenMC input generation and tally data
    post-processing to compute spatially-homogenized and energy-integrated
    multi-group cross sections for multi-group neutronics calculations. At a
    minimum, one needs to set the :attr:`KappaFissionXS.energy_groups` and
    :attr:`KappaFissionXS.domain` properties. Tallies for the flux and appropriate
    reaction rates over the specified domain are generated automatically via the
    :attr:`KappaFissionXS.tallies` property, which can then be appended to a
    :class:`openmc.Tallies` instance.

    For post-processing, the :meth:`MGXS.load_from_statepoint` will pull in the
    necessary data to compute multi-group cross sections from a
    :class:`openmc.StatePoint` instance. The derived multi-group cross section
    can then be obtained from the :attr:`KappaFissionXS.xs_tally` property.

    For a spatial domain :math:`V` and energy group :math:`[E_g,E_{g-1}]`, the
    recoverable fission energy production rate cross section is calculated as:

    .. math::

       \frac{\int_{r \in V} dr \int_{4\pi} d\Omega \int_{E_g}^{E_{g-1}} dE \;
       \kappa\sigma_f (r, E) \psi (r, E, \Omega)}{\int_{r \in V} dr \int_{4\pi}
       d\Omega \int_{E_g}^{E_{g-1}} dE \; \psi (r, E, \Omega)}.

    Parameters
    ----------
    domain : openmc.Material or openmc.Cell or openmc.Universe or openmc.Mesh
        The domain for spatial homogenization
    domain_type : {'material', 'cell', 'distribcell', 'universe', 'mesh'}
        The domain type for spatial homogenization
    groups : openmc.mgxs.EnergyGroups
        The energy group structure for energy condensation
    by_nuclide : bool
        If true, computes cross sections for each nuclide in domain
    name : str, optional
        Name of the multi-group cross section. Used as a label to identify
        tallies in OpenMC 'tallies.xml' file.

    Attributes
    ----------
    name : str, optional
        Name of the multi-group cross section
    rxn_type : str
        Reaction type (e.g., 'total', 'nu-fission', etc.)
    by_nuclide : bool
        If true, computes cross sections for each nuclide in domain
    domain : Material or Cell or Universe or Mesh
        Domain for spatial homogenization
    domain_type : {'material', 'cell', 'distribcell', 'universe', 'mesh'}
        Domain type for spatial homogenization
    energy_groups : openmc.mgxs.EnergyGroups
        Energy group structure for energy condensation
    tally_trigger : openmc.Trigger
        An (optional) tally precision trigger given to each tally used to
        compute the cross section
    scores : list of str
        The scores in each tally used to compute the multi-group cross section
    filters : list of openmc.Filter
        The filters in each tally used to compute the multi-group cross section
    tally_keys : list of str
        The keys into the tallies dictionary for each tally used to compute
        the multi-group cross section
    estimator : {'tracklength', 'analog'}
        The tally estimator used to compute the multi-group cross section
    tallies : collections.OrderedDict
        OpenMC tallies needed to compute the multi-group cross section. The keys
        are strings listed in the :attr:`KappaFissionXS.tally_keys` property and
        values are instances of :class:`openmc.Tally`.
    rxn_rate_tally : openmc.Tally
        Derived tally for the reaction rate tally used in the numerator to
        compute the multi-group cross section. This attribute is None
        unless the multi-group cross section has been computed.
    xs_tally : openmc.Tally
        Derived tally for the multi-group cross section. This attribute
        is None unless the multi-group cross section has been computed.
    num_subdomains : int
        The number of subdomains is unity for 'material', 'cell' and 'universe'
        domain types. When the  This is equal to the number of cell instances
        for 'distribcell' domain types (it is equal to unity prior to loading
        tally data from a statepoint file).
    num_nuclides : int
        The number of nuclides for which the multi-group cross section is
        being tracked. This is unity if the by_nuclide attribute is False.
    nuclides : Iterable of str or 'sum'
        The optional user-specified nuclides for which to compute cross
        sections (e.g., 'U-238', 'O-16'). If by_nuclide is True but nuclides
        are not specified by the user, all nuclides in the spatial domain
        are included. This attribute is 'sum' if by_nuclide is false.
    sparse : bool
        Whether or not the MGXS' tallies use SciPy's LIL sparse matrix format
        for compressed data storage
    loaded_sp : bool
        Whether or not a statepoint file has been loaded with tally data
    derived : bool
        Whether or not the MGXS is merged from one or more other MGXS
    hdf5_key : str
        The key used to index multi-group cross sections in an HDF5 data store

    """

    def __init__(self, domain=None, domain_type=None,
                 groups=None, by_nuclide=False, name=''):
        super(KappaFissionXS, self).__init__(domain, domain_type,
                                             groups, by_nuclide, name)
        self._rxn_type = 'kappa-fission'


class ScatterXS(MGXS):
    """A scattering multi-group cross section.

    The scattering cross section is defined as the difference between the total
    and absorption cross sections.

    This class can be used for both OpenMC input generation and tally data
    post-processing to compute spatially-homogenized and energy-integrated
    multi-group cross sections for multi-group neutronics calculations. At a
    minimum, one needs to set the :attr:`ScatterXS.energy_groups` and
    :attr:`ScatterXS.domain` properties. Tallies for the flux and
    appropriate reaction rates over the specified domain are generated
    automatically via the :attr:`ScatterXS.tallies` property, which can
    then be appended to a :class:`openmc.Tallies` instance.

    For post-processing, the :meth:`MGXS.load_from_statepoint` will pull in the
    necessary data to compute multi-group cross sections from a
    :class:`openmc.StatePoint` instance. The derived multi-group cross section
    can then be obtained from the :attr:`ScatterXS.xs_tally` property.

    For a spatial domain :math:`V` and energy group :math:`[E_g,E_{g-1}]`, the
    scattering cross section is calculated as:

    .. math::

       \frac{\int_{r \in V} dr \int_{4\pi} d\Omega \int_{E_g}^{E_{g-1}} dE \;
       \left [ \sigma_t (r, E) \psi (r, E, \Omega) - \sigma_a (r, E) \psi (r, E,
       \Omega) \right ]}{\int_{r \in V} dr \int_{4\pi} d\Omega
       \int_{E_g}^{E_{g-1}} dE \; \psi (r, E, \Omega)}.

    Parameters
    ----------
    domain : openmc.Material or openmc.Cell or openmc.Universe or openmc.Mesh
        The domain for spatial homogenization
    domain_type : {'material', 'cell', 'distribcell', 'universe', 'mesh'}
        The domain type for spatial homogenization
    groups : openmc.mgxs.EnergyGroups
        The energy group structure for energy condensation
    by_nuclide : bool
        If true, computes cross sections for each nuclide in domain
    name : str, optional
        Name of the multi-group cross section. Used as a label to identify
        tallies in OpenMC 'tallies.xml' file.

    Attributes
    ----------
    name : str, optional
        Name of the multi-group cross section
    rxn_type : str
        Reaction type (e.g., 'total', 'nu-fission', etc.)
    by_nuclide : bool
        If true, computes cross sections for each nuclide in domain
    domain : Material or Cell or Universe or Mesh
        Domain for spatial homogenization
    domain_type : {'material', 'cell', 'distribcell', 'universe', 'mesh'}
        Domain type for spatial homogenization
    energy_groups : openmc.mgxs.EnergyGroups
        Energy group structure for energy condensation
    tally_trigger : openmc.Trigger
        An (optional) tally precision trigger given to each tally used to
        compute the cross section
    scores : list of str
        The scores in each tally used to compute the multi-group cross section
    filters : list of openmc.Filter
        The filters in each tally used to compute the multi-group cross section
    tally_keys : list of str
        The keys into the tallies dictionary for each tally used to compute
        the multi-group cross section
    estimator : {'tracklength', 'analog'}
        The tally estimator used to compute the multi-group cross section
    tallies : collections.OrderedDict
        OpenMC tallies needed to compute the multi-group cross section. The keys
        are strings listed in the :attr:`ScatterXS.tally_keys` property and
        values are instances of :class:`openmc.Tally`.
    rxn_rate_tally : openmc.Tally
        Derived tally for the reaction rate tally used in the numerator to
        compute the multi-group cross section. This attribute is None
        unless the multi-group cross section has been computed.
    xs_tally : openmc.Tally
        Derived tally for the multi-group cross section. This attribute
        is None unless the multi-group cross section has been computed.
    num_subdomains : int
        The number of subdomains is unity for 'material', 'cell' and 'universe'
        domain types. When the  This is equal to the number of cell instances
        for 'distribcell' domain types (it is equal to unity prior to loading
        tally data from a statepoint file).
    num_nuclides : int
        The number of nuclides for which the multi-group cross section is
        being tracked. This is unity if the by_nuclide attribute is False.
    nuclides : Iterable of str or 'sum'
        The optional user-specified nuclides for which to compute cross
        sections (e.g., 'U-238', 'O-16'). If by_nuclide is True but nuclides
        are not specified by the user, all nuclides in the spatial domain
        are included. This attribute is 'sum' if by_nuclide is false.
    sparse : bool
        Whether or not the MGXS' tallies use SciPy's LIL sparse matrix format
        for compressed data storage
    loaded_sp : bool
        Whether or not a statepoint file has been loaded with tally data
    derived : bool
        Whether or not the MGXS is merged from one or more other MGXS
    hdf5_key : str
        The key used to index multi-group cross sections in an HDF5 data store

    """

    def __init__(self, domain=None, domain_type=None,
                 groups=None, by_nuclide=False, name=''):
        super(ScatterXS, self).__init__(domain, domain_type,
                                        groups, by_nuclide, name)
        self._rxn_type = 'scatter'


class NuScatterXS(MGXS):
    """A scattering neutron production multi-group cross section.

    The neutron production from scattering is defined as the average number of
    neutrons produced from all neutron-producing reactions except for fission.

    This class can be used for both OpenMC input generation and tally data
    post-processing to compute spatially-homogenized and energy-integrated
    multi-group cross sections for multi-group neutronics calculations. At a
    minimum, one needs to set the :attr:`NuScatterXS.energy_groups` and
    :attr:`NuScatterXS.domain` properties. Tallies for the flux and appropriate
    reaction rates over the specified domain are generated automatically via the
    :attr:`NuScatterXS.tallies` property, which can then be appended to a
    :class:`openmc.Tallies` instance.

    For post-processing, the :meth:`MGXS.load_from_statepoint` will pull in the
    necessary data to compute multi-group cross sections from a
    :class:`openmc.StatePoint` instance. The derived multi-group cross section
    can then be obtained from the :attr:`NuScatterXS.xs_tally` property.

    For a spatial domain :math:`V` and energy group :math:`[E_g,E_{g-1}]`, the
    scattering neutron production cross section is calculated as:

    .. math::

       \frac{\int_{r \in V} dr \int_{4\pi} d\Omega \int_{E_g}^{E_{g-1}} dE \;
       \sum_i \upsilon_i \sigma_i (r, E) \psi (r, E, \Omega)}{\int_{r \in V} dr
       \int_{4\pi} d\Omega \int_{E_g}^{E_{g-1}} dE \; \psi (r, E, \Omega)}.

    where :math:`\upsilon_i` is the multiplicity of the :math:`i`-th scattering
    reaction.

    Parameters
    ----------
    domain : openmc.Material or openmc.Cell or openmc.Universe or openmc.Mesh
        The domain for spatial homogenization
    domain_type : {'material', 'cell', 'distribcell', 'universe', 'mesh'}
        The domain type for spatial homogenization
    groups : openmc.mgxs.EnergyGroups
        The energy group structure for energy condensation
    by_nuclide : bool
        If true, computes cross sections for each nuclide in domain
    name : str, optional
        Name of the multi-group cross section. Used as a label to identify
        tallies in OpenMC 'tallies.xml' file.

    Attributes
    ----------
    name : str, optional
        Name of the multi-group cross section
    rxn_type : str
        Reaction type (e.g., 'total', 'nu-fission', etc.)
    by_nuclide : bool
        If true, computes cross sections for each nuclide in domain
    domain : Material or Cell or Universe or Mesh
        Domain for spatial homogenization
    domain_type : {'material', 'cell', 'distribcell', 'universe', 'mesh'}
        Domain type for spatial homogenization
    energy_groups : openmc.mgxs.EnergyGroups
        Energy group structure for energy condensation
    tally_trigger : openmc.Trigger
        An (optional) tally precision trigger given to each tally used to
        compute the cross section
    scores : list of str
        The scores in each tally used to compute the multi-group cross section
    filters : list of openmc.Filter
        The filters in each tally used to compute the multi-group cross section
    tally_keys : list of str
        The keys into the tallies dictionary for each tally used to compute
        the multi-group cross section
    estimator : {'tracklength', 'analog'}
        The tally estimator used to compute the multi-group cross section
    tallies : collections.OrderedDict
        OpenMC tallies needed to compute the multi-group cross section. The keys
        are strings listed in the :attr:`NuScatterXS.tally_keys` property and
        values are instances of :class:`openmc.Tally`.
    rxn_rate_tally : openmc.Tally
        Derived tally for the reaction rate tally used in the numerator to
        compute the multi-group cross section. This attribute is None
        unless the multi-group cross section has been computed.
    xs_tally : openmc.Tally
        Derived tally for the multi-group cross section. This attribute
        is None unless the multi-group cross section has been computed.
    num_subdomains : int
        The number of subdomains is unity for 'material', 'cell' and 'universe'
        domain types. When the  This is equal to the number of cell instances
        for 'distribcell' domain types (it is equal to unity prior to loading
        tally data from a statepoint file).
    num_nuclides : int
        The number of nuclides for which the multi-group cross section is
        being tracked. This is unity if the by_nuclide attribute is False.
    nuclides : Iterable of str or 'sum'
        The optional user-specified nuclides for which to compute cross
        sections (e.g., 'U-238', 'O-16'). If by_nuclide is True but nuclides
        are not specified by the user, all nuclides in the spatial domain
        are included. This attribute is 'sum' if by_nuclide is false.
    sparse : bool
        Whether or not the MGXS' tallies use SciPy's LIL sparse matrix format
        for compressed data storage
    loaded_sp : bool
        Whether or not a statepoint file has been loaded with tally data
    derived : bool
        Whether or not the MGXS is merged from one or more other MGXS
    hdf5_key : str
        The key used to index multi-group cross sections in an HDF5 data store

    """

    def __init__(self, domain=None, domain_type=None,
                 groups=None, by_nuclide=False, name=''):
        super(NuScatterXS, self).__init__(domain, domain_type,
                                          groups, by_nuclide, name)
        self._rxn_type = 'nu-scatter'

    @property
    def estimator(self):
        return 'analog'


class ScatterMatrixXS(MatrixMGXS):
    """A scattering matrix multi-group cross section for one or more Legendre
    moments.

    This class can be used for both OpenMC input generation and tally data
    post-processing to compute spatially-homogenized and energy-integrated
    multi-group cross sections for multi-group neutronics calculations. At a
    minimum, one needs to set the :attr:`ScatterMatrixXS.energy_groups` and
    :attr:`ScatterMatrixXS.domain` properties. Tallies for the flux and
    appropriate reaction rates over the specified domain are generated
    automatically via the :attr:`ScatterMatrixXS.tallies` property, which can
    then be appended to a :class:`openmc.Tallies` instance.

    For post-processing, the :meth:`MGXS.load_from_statepoint` will pull in the
    necessary data to compute multi-group cross sections from a
    :class:`openmc.StatePoint` instance. The derived multi-group cross section
    can then be obtained from the :attr:`ScatterMatrixXS.xs_tally` property.

    For a spatial domain :math:`V`, incoming energy group
    :math:`[E_{g'},E_{g'-1}]`, and outgoing energy group :math:`[E_g,E_{g-1}]`,
    the scattering moments are calculated as:

    .. math::

       \langle \sigma_{s,\ell,g'\rightarrow g} \phi \rangle &= \int_{r \in V} dr
       \int_{4\pi} d\Omega' \int_{E_{g'}}^{E_{g'-1}} dE' \int_{4\pi} d\Omega
       \int_{E_g}^{E_{g-1}} dE \; P_\ell (\Omega \cdot \Omega') \sigma_s (r, E'
       \rightarrow E, \Omega' \cdot \Omega) \psi(r, E', \Omega')\\
       \langle \phi \rangle &= \int_{r \in V} dr \int_{4\pi} d\Omega
       \int_{E_g}^{E_{g-1}} dE \; \psi (r, E, \Omega) \\
       \sigma_{s,\ell,g'\rightarrow g} &= \frac{\langle
       \sigma_{s,\ell,g'\rightarrow g} \phi \rangle}{\langle \phi \rangle}

    If the order is zero and a :math:`P_0` transport-correction is applied
    (default), the scattering matrix elements are:

    .. math::

       \sigma_{s,g'\rightarrow g} = \frac{\langle \sigma_{s,0,g'\rightarrow g}
       \phi \rangle - \delta_{gg'} \sum_{g''} \langle \sigma_{s,1,g''\rightarrow
       g} \phi \rangle}{\langle \phi \rangle}


    Parameters
    ----------
    domain : openmc.Material or openmc.Cell or openmc.Universe or openmc.Mesh
        The domain for spatial homogenization
    domain_type : {'material', 'cell', 'distribcell', 'universe', 'mesh'}
        The domain type for spatial homogenization
    groups : openmc.mgxs.EnergyGroups
        The energy group structure for energy condensation
    by_nuclide : bool
        If true, computes cross sections for each nuclide in domain
    name : str, optional
        Name of the multi-group cross section. Used as a label to identify
        tallies in OpenMC 'tallies.xml' file.

    Attributes
    ----------
    correction : 'P0' or None
        Apply the P0 correction to scattering matrices if set to 'P0'
    legendre_order : int
        The highest Legendre moment in the scattering matrix (default is 0)
    name : str, optional
        Name of the multi-group cross section
    rxn_type : str
        Reaction type (e.g., 'total', 'nu-fission', etc.)
    by_nuclide : bool
        If true, computes cross sections for each nuclide in domain
    domain : Material or Cell or Universe or Mesh
        Domain for spatial homogenization
    domain_type : {'material', 'cell', 'distribcell', 'universe', 'mesh'}
        Domain type for spatial homogenization
    energy_groups : openmc.mgxs.EnergyGroups
        Energy group structure for energy condensation
    tally_trigger : openmc.Trigger
        An (optional) tally precision trigger given to each tally used to
        compute the cross section
    scores : list of str
        The scores in each tally used to compute the multi-group cross section
    filters : list of openmc.Filter
        The filters in each tally used to compute the multi-group cross section
    tally_keys : list of str
        The keys into the tallies dictionary for each tally used to compute
        the multi-group cross section
    estimator : {'tracklength', 'analog'}
        The tally estimator used to compute the multi-group cross section
    tallies : collections.OrderedDict
        OpenMC tallies needed to compute the multi-group cross section. The keys
        are strings listed in the :attr:`ScatterMatrixXS.tally_keys` property
        and values are instances of :class:`openmc.Tally`.
    rxn_rate_tally : openmc.Tally
        Derived tally for the reaction rate tally used in the numerator to
        compute the multi-group cross section. This attribute is None
        unless the multi-group cross section has been computed.
    xs_tally : openmc.Tally
        Derived tally for the multi-group cross section. This attribute
        is None unless the multi-group cross section has been computed.
    num_subdomains : int
        The number of subdomains is unity for 'material', 'cell' and 'universe'
        domain types. When the  This is equal to the number of cell instances
        for 'distribcell' domain types (it is equal to unity prior to loading
        tally data from a statepoint file).
    num_nuclides : int
        The number of nuclides for which the multi-group cross section is
        being tracked. This is unity if the by_nuclide attribute is False.
    nuclides : Iterable of str or 'sum'
        The optional user-specified nuclides for which to compute cross
        sections (e.g., 'U-238', 'O-16'). If by_nuclide is True but nuclides
        are not specified by the user, all nuclides in the spatial domain
        are included. This attribute is 'sum' if by_nuclide is false.
    sparse : bool
        Whether or not the MGXS' tallies use SciPy's LIL sparse matrix format
        for compressed data storage
    loaded_sp : bool
        Whether or not a statepoint file has been loaded with tally data
    derived : bool
        Whether or not the MGXS is merged from one or more other MGXS
    hdf5_key : str
        The key used to index multi-group cross sections in an HDF5 data store

    """

    def __init__(self, domain=None, domain_type=None,
                 groups=None, by_nuclide=False, name=''):
        super(ScatterMatrixXS, self).__init__(domain, domain_type,
                                              groups, by_nuclide, name)
        self._rxn_type = 'scatter'
        self._correction = 'P0'
        self._legendre_order = 0
        self._hdf5_key = 'scatter matrix'

    def __deepcopy__(self, memo):
        clone = super(ScatterMatrixXS, self).__deepcopy__(memo)
        clone._correction = self.correction
        clone._legendre_order = self.legendre_order
        return clone

    @property
    def correction(self):
        return self._correction

    @property
    def legendre_order(self):
        return self._legendre_order

    @property
    def scores(self):
        scores = ['flux']

        if self.correction == 'P0' and self.legendre_order == 0:
            scores += ['{}-0'.format(self.rxn_type),
                       '{}-1'.format(self.rxn_type)]
        else:
            scores += ['{}-P{}'.format(self.rxn_type, self.legendre_order)]

        return scores

    @property
    def filters(self):
        group_edges = self.energy_groups.group_edges
        energy = openmc.Filter('energy', group_edges)
        energyout = openmc.Filter('energyout', group_edges)

        if self.correction == 'P0' and self.legendre_order == 0:
            filters = [[energy], [energy, energyout], [energyout]]
        else:
            filters = [[energy], [energy, energyout]]

        return filters

    @property
    def rxn_rate_tally(self):

        if self._rxn_rate_tally is None:

            # If using P0 correction subtract scatter-1 from the diagonal
            if self.correction == 'P0' and self.legendre_order == 0:
                scatter_p0 = self.tallies['{}-0'.format(self.rxn_type)]
                scatter_p1 = self.tallies['{}-1'.format(self.rxn_type)]
                energy_filter = scatter_p0.find_filter('energy')
                energy_filter = copy.deepcopy(energy_filter)
                scatter_p1 = scatter_p1.diagonalize_filter(energy_filter)
                self._rxn_rate_tally = scatter_p0 - scatter_p1

            # Extract scattering moment reaction rate Tally
            else:
                tally_key = '{}-P{}'.format(self.rxn_type, self.legendre_order)
                self._rxn_rate_tally = self.tallies[tally_key]

            self._rxn_rate_tally.sparse = self.sparse

        return self._rxn_rate_tally

    @correction.setter
    def correction(self, correction):
        cv.check_value('correction', correction, ('P0', None))

        if correction == 'P0' and self.legendre_order > 0:
            msg = 'The P0 correction will be ignored since the scattering ' \
                  'order {} is greater than zero'.format(self.legendre_order)
            warnings.warn(msg)

        self._correction = correction

    @legendre_order.setter
    def legendre_order(self, legendre_order):
        cv.check_type('legendre_order', legendre_order, Integral)
        cv.check_greater_than('legendre_order', legendre_order, 0, equality=True)
        cv.check_less_than('legendre_order', legendre_order, 10, equality=True)

        if self.correction == 'P0' and legendre_order > 0:
            msg = 'The P0 correction will be ignored since the scattering ' \
                  'order {} is greater than zero'.format(self.legendre_order)
            warnings.warn(msg, RuntimeWarning)
            self.correction = None

        self._legendre_order = legendre_order

    def load_from_statepoint(self, statepoint):
        """Extracts tallies in an OpenMC StatePoint with the data needed to
        compute multi-group cross sections.

        This method is needed to compute cross section data from tallies
        in an OpenMC StatePoint object.

        NOTE: The statepoint must first be linked with an OpenMC Summary object.

        Parameters
        ----------
        statepoint : openmc.StatePoint
            An OpenMC StatePoint object with tally data

        Raises
        ------
        ValueError
            When this method is called with a statepoint that has not been
            linked with a summary object.

        """

        # Clear any tallies previously loaded from a statepoint
        if self.loaded_sp:
            self._tallies = None
            self._xs_tally = None
            self._rxn_rate_tally = None
            self._loaded_sp = False

        # Expand scores to match the format in the statepoint
        # e.g., "scatter-P2" -> "scatter-0", "scatter-1", "scatter-2"
        if self.correction != 'P0' or self.legendre_order != 0:
            tally_key = '{}-P{}'.format(self.rxn_type, self.legendre_order)
            self.tallies[tally_key].scores = \
                [self.rxn_type + '-{}'.format(i) for i in range(self.legendre_order+1)]

        super(ScatterMatrixXS, self).load_from_statepoint(statepoint)

    def get_slice(self, nuclides=[], in_groups=[], out_groups=[],
                  legendre_order='same'):
        """Build a sliced ScatterMatrix for the specified nuclides and
        energy groups.

        This method constructs a new MGXS to encapsulate a subset of the data
        represented by this MGXS. The subset of data to include in the tally
        slice is determined by the nuclides and energy groups specified in
        the input parameters.

        Parameters
        ----------
        nuclides : list of str
            A list of nuclide name strings
            (e.g., ['U-235', 'U-238']; default is [])
        in_groups : list of int
            A list of incoming energy group indices starting at 1 for the high
            energies (e.g., [1, 2, 3]; default is [])
        out_groups : list of int
            A list of outgoing energy group indices starting at 1 for the high
            energies (e.g., [1, 2, 3]; default is [])
        legendre_order : int or 'same'
            The highest Legendre moment in the sliced MGXS. If order is 'same'
            then the sliced MGXS will have the same Legendre moments as the
            original MGXS (default). If order is an integer less than the
            original MGXS' order, then only those Legendre moments up to that
            order will be included in the sliced MGXS.

        Returns
        -------
        openmc.mgxs.MatrixMGXS
            A new MatrixMGXS which encapsulates the subset of data requested
            for the nuclide(s) and/or energy group(s) requested in the
            parameters.

        """

        # Call super class method and null out derived tallies
        slice_xs = super(ScatterMatrixXS, self).get_slice(nuclides, in_groups)
        slice_xs._rxn_rate_tally = None
        slice_xs._xs_tally = None

        # Slice the Legendre order if needed
        if legendre_order != 'same':
            cv.check_type('legendre_order', legendre_order, Integral)
            cv.check_less_than('legendre_order', legendre_order,
                               self.legendre_order, equality=True)
            slice_xs.legendre_order = legendre_order

            # Slice the scattering tally
            tally_key = '{}-P{}'.format(self.rxn_type, self.legendre_order)
            expand_scores = \
                [self.rxn_type + '-{}'.format(i) for i in range(self.legendre_order+1)]
            slice_xs.tallies[tally_key] = \
                slice_xs.tallies[tally_key].get_slice(scores=expand_scores)

        # Slice outgoing energy groups if needed
        if len(out_groups) != 0:
            filter_bins = []
            for group in out_groups:
                group_bounds = self.energy_groups.get_group_bounds(group)
                filter_bins.append(group_bounds)
            filter_bins = [tuple(filter_bins)]

            # Slice each of the tallies across energyout groups
            for tally_type, tally in slice_xs.tallies.items():
                if tally.contains_filter('energyout'):
                    tally_slice = tally.get_slice(filters=['energyout'],
                                                  filter_bins=filter_bins)
                    slice_xs.tallies[tally_type] = tally_slice

        slice_xs.sparse = self.sparse
        return slice_xs

    def get_xs(self, in_groups='all', out_groups='all',
               subdomains='all', nuclides='all', moment='all',
               xs_type='macro', order_groups='increasing',
               row_column='inout', value='mean', **kwargs):
        """Returns an array of multi-group cross sections.

        This method constructs a 2D NumPy array for the requested scattering
        matrix data data for one or more energy groups and subdomains.

        NOTE: The scattering moments are not multiplied by the :math:`(2l+1)/2`
        prefactor in the expansion of the scattering source into Legendre
        moments in the neutron transport equation.

        Parameters
        ----------
        in_groups : Iterable of Integral or 'all'
            Incoming energy groups of interest. Defaults to 'all'.
        out_groups : Iterable of Integral or 'all'
            Outgoing energy groups of interest. Defaults to 'all'.
        subdomains : Iterable of Integral or 'all'
            Subdomain IDs of interest. Defaults to 'all'.
        nuclides : Iterable of str or 'all' or 'sum'
            A list of nuclide name strings (e.g., ['U-235', 'U-238']). The
            special string 'all' will return the cross sections for all nuclides
            in the spatial domain. The special string 'sum' will return the
            cross section summed over all nuclides. Defaults to 'all'.
        moment : int or 'all'
            The scattering matrix moment to return. All moments will be
             returned if the moment is 'all' (default); otherwise, a specific
             moment will be returned.
        xs_type: {'macro', 'micro'}
            Return the macro or micro cross section in units of cm^-1 or barns.
            Defaults to 'macro'.
        order_groups: {'increasing', 'decreasing'}
            Return the cross section indexed according to increasing or
            decreasing energy groups (decreasing or increasing energies).
            Defaults to 'increasing'.
        row_column: {'inout', 'outin'}
            Return the cross section indexed first by incoming group and
            second by outgoing group ('inout'), or vice versa ('outin').
            Defaults to 'inout'.
        value : {'mean', 'std_dev', 'rel_err'}
            A string for the type of value to return. Defaults to 'mean'.

        Returns
        -------
        ndarray
            A NumPy array of the multi-group cross section indexed in the order
            each group and subdomain is listed in the parameters.

        Raises
        ------
        ValueError
            When this method is called before the multi-group cross section is
            computed from tally data.

        """

        cv.check_value('value', value, ['mean', 'std_dev', 'rel_err'])
        cv.check_value('xs_type', xs_type, ['macro', 'micro'])

        filters = []
        filter_bins = []

        # Construct a collection of the domain filter bins
        if not isinstance(subdomains, basestring):
            cv.check_iterable_type('subdomains', subdomains, Integral, max_depth=3)
            for subdomain in subdomains:
                filters.append(self.domain_type)
                filter_bins.append((subdomain,))

        # Construct list of energy group bounds tuples for all requested groups
        if not isinstance(in_groups, basestring):
            cv.check_iterable_type('groups', in_groups, Integral)
            for group in in_groups:
                filters.append('energy')
                filter_bins.append((self.energy_groups.get_group_bounds(group),))

        # Construct list of energy group bounds tuples for all requested groups
        if not isinstance(out_groups, basestring):
            cv.check_iterable_type('groups', out_groups, Integral)
            for group in out_groups:
                filters.append('energyout')
                filter_bins.append((self.energy_groups.get_group_bounds(group),))

        # Construct CrossScore for requested scattering moment
        if moment != 'all':
            cv.check_type('moment', moment, Integral)
            cv.check_greater_than('moment', moment, 0, equality=True)
            cv.check_less_than(
                    'moment', moment, self.legendre_order, equality=True)
            scores = [self.xs_tally.scores[moment]]
        else:
            scores = []

        # Construct a collection of the nuclides to retrieve from the xs tally
        if self.by_nuclide:
            if nuclides == 'all' or nuclides == 'sum' or nuclides == ['sum']:
                query_nuclides = self.get_all_nuclides()
            else:
                query_nuclides = nuclides
        else:
            query_nuclides = ['total']

        # Use tally summation if user requested the sum for all nuclides
        if nuclides == 'sum' or nuclides == ['sum']:
            xs_tally = self.xs_tally.summation(nuclides=query_nuclides)
            xs = xs_tally.get_values(scores=scores, filters=filters,
                                     filter_bins=filter_bins, value=value)
        else:
            xs = self.xs_tally.get_values(scores=scores, filters=filters,
                                          filter_bins=filter_bins,
                                          nuclides=query_nuclides, value=value)

        xs = np.nan_to_num(xs)

        # Divide by atom number densities for microscopic cross sections
        if xs_type == 'micro':
            if self.by_nuclide:
                densities = self.get_nuclide_densities(nuclides)
            else:
                densities = self.get_nuclide_densities('sum')
            if value == 'mean' or value == 'std_dev':
                xs /= densities[np.newaxis, :, np.newaxis]

        # Reverse data if user requested increasing energy groups since
        # tally data is stored in order of increasing energies
        if order_groups == 'increasing':
            if in_groups == 'all':
                num_in_groups = self.num_groups
            else:
                num_in_groups = len(in_groups)
            if out_groups == 'all':
                num_out_groups = self.num_groups
            else:
                num_out_groups = len(out_groups)

            # Reshape tally data array with separate axes for domain and energy
            num_subdomains = int(xs.shape[0] / (num_in_groups * num_out_groups))
            new_shape = (num_subdomains, num_in_groups, num_out_groups)
            new_shape += xs.shape[1:]
            xs = np.reshape(xs, new_shape)

            # Transpose the scattering matrix if requested by user
            if row_column == 'outin':
                xs = np.swapaxes(xs, 1, 2)

            # Reverse energies to align with increasing energy groups
            xs = xs[:, ::-1, ::-1, :]

            # Eliminate trivial dimensions
            xs = np.squeeze(xs)
            xs = np.atleast_2d(xs)

        return xs

    def get_pandas_dataframe(self, groups='all', nuclides='all', moment='all',
                             xs_type='macro', distribcell_paths=True):
        """Build a Pandas DataFrame for the MGXS data.

        This method leverages :meth:`openmc.Tally.get_pandas_dataframe`, but
        renames the columns with terminology appropriate for cross section data.

        Parameters
        ----------
        groups : Iterable of Integral or 'all'
            Energy groups of interest. Defaults to 'all'.
        nuclides : Iterable of str or 'all' or 'sum'
            The nuclides of the cross-sections to include in the dataframe. This
            may be a list of nuclide name strings (e.g., ['U-235', 'U-238']).
            The special string 'all' will include the cross sections for all
            nuclides in the spatial domain. The special string 'sum' will
            include the cross sections summed over all nuclides. Defaults
            to 'all'.
        moment : int or 'all'
            The scattering matrix moment to return. All moments will be
             returned if the moment is 'all' (default); otherwise, a specific
             moment will be returned.
        xs_type: {'macro', 'micro'}
            Return macro or micro cross section in units of cm^-1 or barns.
            Defaults to 'macro'.
        distribcell_paths : bool, optional
            Construct columns for distribcell tally filters (default is True).
            The geometric information in the Summary object is embedded into a
            Multi-index column with a geometric "path" to each distribcell
            instance.

        Returns
        -------
        pandas.DataFrame
            A Pandas DataFrame for the cross section data.

        Raises
        ------
        ValueError
            When this method is called before the multi-group cross section is
            computed from tally data.

        """

        df = super(ScatterMatrixXS, self).get_pandas_dataframe(
                groups, nuclides, xs_type, distribcell_paths)

        # Add a moment column to dataframe
        if self.legendre_order > 0:
            # Insert a column corresponding to the Legendre moments
            moments = ['P{}'.format(i) for i in range(self.legendre_order+1)]
            moments = np.tile(moments, df.shape[0] / len(moments))
            df['moment'] = moments

            # Place the moment column before the mean column
            mean_index = df.columns.get_loc('mean')
            columns = df.columns.tolist()
            df = df[columns[:mean_index] + ['moment'] + columns[mean_index:-1]]

        # Select rows corresponding to requested scattering moment
        if moment != 'all':
            cv.check_type('moment', moment, Integral)
            cv.check_greater_than('moment', moment, 0, equality=True)
            cv.check_less_than(
                    'moment', moment, self.legendre_order, equality=True)
            df = df[df['moment'] == 'P{}'.format(moment)]

        return df

    def print_xs(self, subdomains='all', nuclides='all',
                 xs_type='macro', moment=0):
        """Prints a string representation for the multi-group cross section.

        Parameters
        ----------
        subdomains : Iterable of Integral or 'all'
            The subdomain IDs of the cross sections to include in the report.
            Defaults to 'all'.
        nuclides : Iterable of str or 'all' or 'sum'
            The nuclides of the cross-sections to include in the report. This
            may be a list of nuclide name strings (e.g., ['U-235', 'U-238']).
            The special string 'all' will report the cross sections for all
            nuclides in the spatial domain. The special string 'sum' will report
            the cross sections summed over all nuclides. Defaults to 'all'.
        xs_type: {'macro', 'micro'}
            Return the macro or micro cross section in units of cm^-1 or barns.
            Defaults to 'macro'.
        moment : int
            The scattering moment to print (default is 0)

        """

        # Construct a collection of the subdomains to report
        if not isinstance(subdomains, basestring):
            cv.check_iterable_type('subdomains', subdomains, Integral)
        elif self.domain_type == 'distribcell':
            subdomains = np.arange(self.num_subdomains, dtype=np.int)
        elif self.domain_type == 'mesh':
            subdomains = []
            if (len(self.domain.dimension) == 3):
                nx, ny, nz = self.domain.dimension
                for x in range(1,nx+1):
                    for y in range(1,ny+1):
                        for z in range(1,nz+1):
                            subdomains.append((x, y, z))
            else:
                nx, ny = self.domain.dimension
                for x in range(1,nx+1):
                    for y in range(1,ny+1):
                        subdomains.append((x, y, 1))
        else:
            subdomains = [self.domain.id]

        # Construct a collection of the nuclides to report
        if self.by_nuclide:
            if nuclides == 'all':
                nuclides = self.get_all_nuclides()
            if nuclides == 'sum':
                nuclides = ['sum']
            else:
                cv.check_iterable_type('nuclides', nuclides, basestring)
        else:
            nuclides = ['sum']

        cv.check_value('xs_type', xs_type, ['macro', 'micro'])

        if self.correction != 'P0':
            rxn_type = '{0} (P{1})'.format(self.rxn_type, moment)
        else:
            rxn_type = self.rxn_type

        # Build header for string with type and domain info
        string = 'Multi-Group XS\n'
        string += '{0: <16}=\t{1}\n'.format('\tReaction Type', rxn_type)
        string += '{0: <16}=\t{1}\n'.format('\tDomain Type', self.domain_type)
        string += '{0: <16}=\t{1}\n'.format('\tDomain ID', self.domain.id)

        # If cross section data has not been computed, only print string header
        if self.tallies is None:
            print(string)
            return

        string += '{0: <16}\n'.format('\tEnergy Groups:')
        template = '{0: <12}Group {1} [{2: <10} - {3: <10}MeV]\n'

        # Loop over energy groups ranges
        for group in range(1, self.num_groups + 1):
            bounds = self.energy_groups.get_group_bounds(group)
            string += template.format('', group, bounds[0], bounds[1])

        # Loop over all subdomains
        for subdomain in subdomains:

            if self.domain_type == 'distribcell':
                string += \
                    '{0: <16}=\t{1}\n'.format('\tSubdomain', subdomain)

            # Loop over all Nuclides
            for nuclide in nuclides:

                # Build header for nuclide type
                if xs_type != 'sum':
                    string += '{0: <16}=\t{1}\n'.format('\tNuclide', nuclide)

                # Build header for cross section type
                if xs_type == 'macro':
                    string += '{0: <16}\n'.format('\tCross Sections [cm^-1]:')
                else:
                    string += '{0: <16}\n'.format('\tCross Sections [barns]:')

                template = '{0: <12}Group {1} -> Group {2}:\t\t'

                # Loop over incoming/outgoing energy groups ranges
                for in_group in range(1, self.num_groups + 1):
                    for out_group in range(1, self.num_groups + 1):
                        string += template.format('', in_group, out_group)
                        average = \
                            self.get_xs([in_group], [out_group],
                                        [subdomain], [nuclide], moment=moment,
                                        xs_type=xs_type, value='mean')
                        rel_err = \
                            self.get_xs([in_group], [out_group],
                                        [subdomain], [nuclide], moment=moment,
                                        xs_type=xs_type, value='rel_err')
                        average = average.flatten()[0]
                        rel_err = rel_err.flatten()[0] * 100.
                        string += '{:1.2e} +/- {:1.2e}%'.format(average,
                                                                rel_err)
                        string += '\n'
                    string += '\n'
                string += '\n'
            string += '\n'

        print(string)


class NuScatterMatrixXS(ScatterMatrixXS):
    """A scattering production matrix multi-group cross section for one or
    more Legendre moments.

    This class can be used for both OpenMC input generation and tally data
    post-processing to compute spatially-homogenized and energy-integrated
    multi-group cross sections for multi-group neutronics calculations. At a
    minimum, one needs to set the :attr:`NuScatterMatrixXS.energy_groups` and
    :attr:`NuScatterMatrixXS.domain` properties. Tallies for the flux and
    appropriate reaction rates over the specified domain are generated
    automatically via the :attr:`NuScatterMatrixXS.tallies` property, which can
    then be appended to a :class:`openmc.Tallies` instance.

    For post-processing, the :meth:`MGXS.load_from_statepoint` will pull in the
    necessary data to compute multi-group cross sections from a
    :class:`openmc.StatePoint` instance. The derived multi-group cross section
    can then be obtained from the :attr:`NuScatterMatrixXS.xs_tally` property.

    The calculation of the scattering-production matrix is the same as that for
    :class:`ScatterMatrixXS` except that the scattering multiplicity is
    accounted for.

    Parameters
    ----------
    domain : openmc.Material or openmc.Cell or openmc.Universe
        The domain for spatial homogenization
    domain_type : {'material', 'cell', 'distribcell', 'universe'}
        The domain type for spatial homogenization
    groups : openmc.mgxs.EnergyGroups
        The energy group structure for energy condensation
    by_nuclide : bool
        If true, computes cross sections for each nuclide in domain
    name : str, optional
        Name of the multi-group cross section. Used as a label to identify
        tallies in OpenMC 'tallies.xml' file.

    Attributes
    ----------
    correction : 'P0' or None
        Apply the P0 correction to scattering matrices if set to 'P0'
    legendre_order : int
        The highest legendre moment in the scattering matrix (default is 0)
    name : str, optional
        Name of the multi-group cross section
    rxn_type : str
        Reaction type (e.g., 'total', 'nu-fission', etc.)
    by_nuclide : bool
        If true, computes cross sections for each nuclide in domain
    domain : Material or Cell or Universe
        Domain for spatial homogenization
    domain_type : {'material', 'cell', 'distribcell', 'universe'}
        Domain type for spatial homogenization
    energy_groups : openmc.mgxs.EnergyGroups
        Energy group structure for energy condensation
    tally_trigger : openmc.Trigger
        An (optional) tally precision trigger given to each tally used to
        compute the cross section
    scores : list of str
        The scores in each tally used to compute the multi-group cross section
    filters : list of openmc.Filter
        The filters in each tally used to compute the multi-group cross section
    tally_keys : list of str
        The keys into the tallies dictionary for each tally used to compute
        the multi-group cross section
    estimator : {'tracklength', 'analog'}
        The tally estimator used to compute the multi-group cross section
    tallies : collections.OrderedDict
        OpenMC tallies needed to compute the multi-group cross section. The keys
        are strings listed in the :attr:`NuScatterMatrixXS.tally_keys` property
        and values are instances of :class:`openmc.Tally`.
    rxn_rate_tally : openmc.Tally
        Derived tally for the reaction rate tally used in the numerator to
        compute the multi-group cross section. This attribute is None
        unless the multi-group cross section has been computed.
    xs_tally : openmc.Tally
        Derived tally for the multi-group cross section. This attribute
        is None unless the multi-group cross section has been computed.
    num_subdomains : int
        The number of subdomains is unity for 'material', 'cell' and 'universe'
        domain types. When the  This is equal to the number of cell instances
        for 'distribcell' domain types (it is equal to unity prior to loading
        tally data from a statepoint file).
    num_nuclides : int
        The number of nuclides for which the multi-group cross section is
        being tracked. This is unity if the by_nuclide attribute is False.
    nuclides : Iterable of str or 'sum'
        The optional user-specified nuclides for which to compute cross
        sections (e.g., 'U-238', 'O-16'). If by_nuclide is True but nuclides
        are not specified by the user, all nuclides in the spatial domain
        are included. This attribute is 'sum' if by_nuclide is false.
    sparse : bool
        Whether or not the MGXS' tallies use SciPy's LIL sparse matrix format
        for compressed data storage
    loaded_sp : bool
        Whether or not a statepoint file has been loaded with tally data
    derived : bool
        Whether or not the MGXS is merged from one or more other MGXS
    hdf5_key : str
        The key used to index multi-group cross sections in an HDF5 data store

    """

    def __init__(self, domain=None, domain_type=None,
                 groups=None, by_nuclide=False, name=''):
        super(NuScatterMatrixXS, self).__init__(domain, domain_type,
                                                groups, by_nuclide, name)
        self._rxn_type = 'nu-scatter'
        self._hdf5_key = 'nu-scatter matrix'


class MultiplicityMatrixXS(MatrixMGXS):
    """The scattering multiplicity matrix.

    This class can be used for both OpenMC input generation and tally data
    post-processing to compute spatially-homogenized and energy-integrated
    multi-group cross sections for multi-group neutronics calculations. At a
    minimum, one needs to set the :attr:`MultiplicityMatrixXS.energy_groups` and
    :attr:`MultiplicityMatrixXS.domain` properties. Tallies for the flux and
    appropriate reaction rates over the specified domain are generated
    automatically via the :attr:`MultiplicityMatrixXS.tallies` property, which
    can then be appended to a :class:`openmc.Tallies` instance.

    For post-processing, the :meth:`MGXS.load_from_statepoint` will pull in the
    necessary data to compute multi-group cross sections from a
    :class:`openmc.StatePoint` instance. The derived multi-group cross section
    can then be obtained from the :attr:`MultiplicityMatrixXS.xs_tally`
    property.

    For a spatial domain :math:`V`, incoming energy group
    :math:`[E_{g'},E_{g'-1}]`, and outgoing energy group :math:`[E_g,E_{g-1}]`,
    the multiplicity is calculated as:

    .. math::

       \langle \upsilon \sigma_{s,g'\rightarrow g} \phi \rangle &= \int_{r \in
       D} dr \int_{4\pi} d\Omega' \int_{E_{g'}}^{E_{g'-1}} dE' \int_{4\pi}
       d\Omega \int_{E_g}^{E_{g-1}} dE \; \sum_i \upsilon_i \sigma_i (r, E' \rightarrow
       E, \Omega' \cdot \Omega) \psi(r, E', \Omega') \\
       \langle \sigma_{s,g'\rightarrow g} \phi \rangle &= \int_{r \in
       D} dr \int_{4\pi} d\Omega' \int_{E_{g'}}^{E_{g'-1}} dE' \int_{4\pi}
       d\Omega \int_{E_g}^{E_{g-1}} dE \; \sum_i \upsilon_i \sigma_i (r, E' \rightarrow
       E, \Omega' \cdot \Omega) \psi(r, E', \Omega') \\
       \upsilon_{g'\rightarrow g} &= \frac{\langle \upsilon
       \sigma_{s,g'\rightarrow g} \rangle}{\langle \sigma_{s,g'\rightarrow g}
       \rangle}

    where :math:`\upsilon_i` is the multiplicity for the :math:`i`-th reaction.

    Parameters
    ----------
    domain : openmc.Material or openmc.Cell or openmc.Universe
        The domain for spatial homogenization
    domain_type : {'material', 'cell', 'distribcell', 'universe'}
        The domain type for spatial homogenization
    groups : openmc.mgxs.EnergyGroups
        The energy group structure for energy condensation
    by_nuclide : bool
        If true, computes cross sections for each nuclide in domain
    name : str, optional
        Name of the multi-group cross section. Used as a label to identify
        tallies in OpenMC 'tallies.xml' file.

    Attributes
    ----------
    name : str, optional
        Name of the multi-group cross section
    rxn_type : str
        Reaction type (e.g., 'total', 'nu-fission', etc.)
    by_nuclide : bool
        If true, computes cross sections for each nuclide in domain
    domain : Material or Cell or Universe
        Domain for spatial homogenization
    domain_type : {'material', 'cell', 'distribcell', 'universe'}
        Domain type for spatial homogenization
    energy_groups : openmc.mgxs.EnergyGroups
        Energy group structure for energy condensation
    tally_trigger : openmc.Trigger
        An (optional) tally precision trigger given to each tally used to
        compute the cross section
    scores : list of str
        The scores in each tally used to compute the multi-group cross section
    filters : list of openmc.Filter
        The filters in each tally used to compute the multi-group cross section
    tally_keys : list of str
        The keys into the tallies dictionary for each tally used to compute
        the multi-group cross section
    estimator : {'tracklength', 'analog'}
        The tally estimator used to compute the multi-group cross section
    tallies : collections.OrderedDict
        OpenMC tallies needed to compute the multi-group cross section. The keys
        are strings listed in the :attr:`MultiplicityMatrixXS.tally_keys`
        property and values are instances of :class:`openmc.Tally`.
    rxn_rate_tally : openmc.Tally
        Derived tally for the reaction rate tally used in the numerator to
        compute the multi-group cross section. This attribute is None
        unless the multi-group cross section has been computed.
    xs_tally : openmc.Tally
        Derived tally for the multi-group cross section. This attribute
        is None unless the multi-group cross section has been computed.
    num_subdomains : int
        The number of subdomains is unity for 'material', 'cell' and 'universe'
        domain types. When the  This is equal to the number of cell instances
        for 'distribcell' domain types (it is equal to unity prior to loading
        tally data from a statepoint file).
    num_nuclides : int
        The number of nuclides for which the multi-group cross section is
        being tracked. This is unity if the by_nuclide attribute is False.
    nuclides : Iterable of str or 'sum'
        The optional user-specified nuclides for which to compute cross
        sections (e.g., 'U-238', 'O-16'). If by_nuclide is True but nuclides
        are not specified by the user, all nuclides in the spatial domain
        are included. This attribute is 'sum' if by_nuclide is false.
    sparse : bool
        Whether or not the MGXS' tallies use SciPy's LIL sparse matrix format
        for compressed data storage
    loaded_sp : bool
        Whether or not a statepoint file has been loaded with tally data
    derived : bool
        Whether or not the MGXS is merged from one or more other MGXS
    hdf5_key : str
        The key used to index multi-group cross sections in an HDF5 data store

    """

    def __init__(self, domain=None, domain_type=None,
                 groups=None, by_nuclide=False, name=''):
        super(MultiplicityMatrixXS, self).__init__(domain, domain_type, groups,
                                                   by_nuclide, name)
        self._rxn_type = 'multiplicity matrix'

    @property
    def scores(self):
        scores = ['nu-scatter', 'scatter']
        return scores

    @property
    def filters(self):
        # Create the non-domain specific Filters for the Tallies
        group_edges = self.energy_groups.group_edges
        energy = openmc.Filter('energy', group_edges)
        energyout = openmc.Filter('energyout', group_edges)

        return [[energy, energyout], [energy, energyout]]

    @property
    def rxn_rate_tally(self):
        if self._rxn_rate_tally is None:
            self._rxn_rate_tally = self.tallies['nu-scatter']
            self._rxn_rate_tally.sparse = self.sparse
        return self._rxn_rate_tally

    @property
    def xs_tally(self):

        if self._xs_tally is None:
            scatter = self.tallies['scatter']

            # Compute the multiplicity
            self._xs_tally = self.rxn_rate_tally / scatter
            super(MultiplicityMatrixXS, self)._compute_xs()

        return self._xs_tally


class NuFissionMatrixXS(MatrixMGXS):
    """A fission production matrix multi-group cross section.

    This class can be used for both OpenMC input generation and tally data
    post-processing to compute spatially-homogenized and energy-integrated
    multi-group cross sections for multi-group neutronics calculations. At a
    minimum, one needs to set the :attr:`NuFissionMatrixXS.energy_groups` and
    :attr:`NuFissionMatrixXS.domain` properties. Tallies for the flux and
    appropriate reaction rates over the specified domain are generated
    automatically via the :attr:`NuFissionMatrixXS.tallies` property, which can
    then be appended to a :class:`openmc.Tallies` instance.

    For post-processing, the :meth:`MGXS.load_from_statepoint` will pull in the
    necessary data to compute multi-group cross sections from a
    :class:`openmc.StatePoint` instance. The derived multi-group cross section
    can then be obtained from the :attr:`NuFissionMatrixXS.xs_tally` property.

    For a spatial domain :math:`V`, incoming energy group
    :math:`[E_{g'},E_{g'-1}]`, and outgoing energy group :math:`[E_g,E_{g-1}]`,
    the fission production is calculated as:

    .. math::

       \langle \nu\sigma_{f,g'\rightarrow g} \phi \rangle &= \int_{r \in V} dr
       \int_{4\pi} d\Omega' \int_{E_{g'}}^{E_{g'-1}} dE' \int_{E_g}^{E_{g-1}} dE
       \; \chi(E) \nu\sigma_f (r, E') \psi(r, E', \Omega')\\
       \langle \phi \rangle &= \int_{r \in V} dr \int_{4\pi} d\Omega
       \int_{E_g}^{E_{g-1}} dE \; \psi (r, E, \Omega) \\
       \nu\sigma_{f,g'\rightarrow g} &= \frac{\langle \nu\sigma_{f,g'\rightarrow
       g} \phi \rangle}{\langle \phi \rangle}

    Parameters
    ----------
    domain : openmc.Material or openmc.Cell or openmc.Universe or openmc.Mesh
        The domain for spatial homogenization
    domain_type : {'material', 'cell', 'distribcell', 'universe', 'mesh'}
        The domain type for spatial homogenization
    groups : openmc.mgxs.EnergyGroups
        The energy group structure for energy condensation
    by_nuclide : bool
        If true, computes cross sections for each nuclide in domain
    name : str, optional
        Name of the multi-group cross section. Used as a label to identify
        tallies in OpenMC 'tallies.xml' file.

    Attributes
    ----------
    name : str, optional
        Name of the multi-group cross section
    rxn_type : str
        Reaction type (e.g., 'total', 'nu-fission', etc.)
    by_nuclide : bool
        If true, computes cross sections for each nuclide in domain
    domain : Material or Cell or Universe or Mesh
        Domain for spatial homogenization
    domain_type : {'material', 'cell', 'distribcell', 'universe', 'mesh'}
        Domain type for spatial homogenization
    energy_groups : openmc.mgxs.EnergyGroups
        Energy group structure for energy condensation
    tally_trigger : openmc.Trigger
        An (optional) tally precision trigger given to each tally used to
        compute the cross section
    scores : list of str
        The scores in each tally used to compute the multi-group cross section
    filters : list of openmc.Filter
        The filters in each tally used to compute the multi-group cross section
    tally_keys : list of str
        The keys into the tallies dictionary for each tally used to compute
        the multi-group cross section
    estimator : {'tracklength', 'analog'}
        The tally estimator used to compute the multi-group cross section
    tallies : collections.OrderedDict
        OpenMC tallies needed to compute the multi-group cross section. The keys
        are strings listed in the :attr:`NuFissionMatrixXS.tally_keys`
        property and values are instances of :class:`openmc.Tally`.
    rxn_rate_tally : openmc.Tally
        Derived tally for the reaction rate tally used in the numerator to
        compute the multi-group cross section. This attribute is None
        unless the multi-group cross section has been computed.
    xs_tally : openmc.Tally
        Derived tally for the multi-group cross section. This attribute
        is None unless the multi-group cross section has been computed.
    num_subdomains : int
        The number of subdomains is unity for 'material', 'cell' and 'universe'
        domain types. When the  This is equal to the number of cell instances
        for 'distribcell' domain types (it is equal to unity prior to loading
        tally data from a statepoint file).
    num_nuclides : int
        The number of nuclides for which the multi-group cross section is
        being tracked. This is unity if the by_nuclide attribute is False.
    nuclides : Iterable of str or 'sum'
        The optional user-specified nuclides for which to compute cross
        sections (e.g., 'U-238', 'O-16'). If by_nuclide is True but nuclides
        are not specified by the user, all nuclides in the spatial domain
        are included. This attribute is 'sum' if by_nuclide is false.
    sparse : bool
        Whether or not the MGXS' tallies use SciPy's LIL sparse matrix format
        for compressed data storage
    loaded_sp : bool
        Whether or not a statepoint file has been loaded with tally data
    derived : bool
        Whether or not the MGXS is merged from one or more other MGXS
    hdf5_key : str
        The key used to index multi-group cross sections in an HDF5 data store

    """

    def __init__(self, domain=None, domain_type=None,
                 groups=None, by_nuclide=False, name=''):
        super(NuFissionMatrixXS, self).__init__(domain, domain_type,
                                                groups, by_nuclide, name)
        self._rxn_type = 'nu-fission'
        self._hdf5_key = 'nu-fission matrix'


class Chi(MGXS):
    """The fission spectrum.

    This class can be used for both OpenMC input generation and tally data
    post-processing to compute spatially-homogenized and energy-integrated
    multi-group cross sections for multi-group neutronics calculations. At a
    minimum, one needs to set the :attr:`Chi.energy_groups` and
    :attr:`Chi.domain` properties. Tallies for the flux and appropriate reaction
    rates over the specified domain are generated automatically via the
    :attr:`Chi.tallies` property, which can then be appended to a
    :class:`openmc.Tallies` instance.

    For post-processing, the :meth:`MGXS.load_from_statepoint` will pull in the
    necessary data to compute multi-group cross sections from a
    :class:`openmc.StatePoint` instance. The derived multi-group cross section
    can then be obtained from the :attr:`Chi.xs_tally` property.

    For a spatial domain :math:`V` and energy group :math:`[E_g,E_{g-1}]`, the
    fission spectrum is calculated as:

    .. math::

       \langle \nu\sigma_{f,\rightarrow g} \phi \rangle &= \int_{r \in V} dr
       \int_{4\pi} d\Omega' \int_0^\infty dE' \int_{E_g}^{E_{g-1}} dE \; \chi(E)
       \nu\sigma_f (r, E') \psi(r, E', \Omega')\\
       \langle \nu\sigma_f \phi \rangle &= \int_{r \in V} dr \int_{4\pi}
       d\Omega' \int_0^\infty dE' \int_0^\infty dE \; \chi(E) \nu\sigma_f (r,
       E') \psi(r, E', \Omega') \\
       \chi_g &= \frac{\langle \nu\sigma_{f,\rightarrow g} \phi \rangle}{\langle
       \nu\sigma_f \phi \rangle}

    Parameters
    ----------
    domain : openmc.Material or openmc.Cell or openmc.Universe or openmc.Mesh
        The domain for spatial homogenization
    domain_type : {'material', 'cell', 'distribcell', 'universe', 'mesh'}
        The domain type for spatial homogenization
    groups : openmc.mgxs.EnergyGroups
        The energy group structure for energy condensation
    by_nuclide : bool
        If true, computes cross sections for each nuclide in domain
    name : str, optional
        Name of the multi-group cross section. Used as a label to identify
        tallies in OpenMC 'tallies.xml' file.

    Attributes
    ----------
    name : str, optional
        Name of the multi-group cross section
    rxn_type : str
        Reaction type (e.g., 'total', 'nu-fission', etc.)
    by_nuclide : bool
        If true, computes cross sections for each nuclide in domain
    domain : Material or Cell or Universe or Mesh
        Domain for spatial homogenization
    domain_type : {'material', 'cell', 'distribcell', 'universe', 'mesh'}
        Domain type for spatial homogenization
    energy_groups : openmc.mgxs.EnergyGroups
        Energy group structure for energy condensation
    tally_trigger : openmc.Trigger
        An (optional) tally precision trigger given to each tally used to
        compute the cross section
    scores : list of str
        The scores in each tally used to compute the multi-group cross section
    filters : list of openmc.Filter
        The filters in each tally used to compute the multi-group cross section
    tally_keys : list of str
        The keys into the tallies dictionary for each tally used to compute
        the multi-group cross section
    estimator : {'tracklength', 'analog'}
        The tally estimator used to compute the multi-group cross section
    tallies : collections.OrderedDict
        OpenMC tallies needed to compute the multi-group cross section. The keys
        are strings listed in the :attr:`Chi.tally_keys` property and values are
        instances of :class:`openmc.Tally`.
    rxn_rate_tally : openmc.Tally
        Derived tally for the reaction rate tally used in the numerator to
        compute the multi-group cross section. This attribute is None
        unless the multi-group cross section has been computed.
    xs_tally : openmc.Tally
        Derived tally for the multi-group cross section. This attribute
        is None unless the multi-group cross section has been computed.
    num_subdomains : int
        The number of subdomains is unity for 'material', 'cell' and 'universe'
        domain types. When the  This is equal to the number of cell instances
        for 'distribcell' domain types (it is equal to unity prior to loading
        tally data from a statepoint file).
    num_nuclides : int
        The number of nuclides for which the multi-group cross section is
        being tracked. This is unity if the by_nuclide attribute is False.
    nuclides : Iterable of str or 'sum'
        The optional user-specified nuclides for which to compute cross
        sections (e.g., 'U-238', 'O-16'). If by_nuclide is True but nuclides
        are not specified by the user, all nuclides in the spatial domain
        are included. This attribute is 'sum' if by_nuclide is false.
    sparse : bool
        Whether or not the MGXS' tallies use SciPy's LIL sparse matrix format
        for compressed data storage
    loaded_sp : bool
        Whether or not a statepoint file has been loaded with tally data
    derived : bool
        Whether or not the MGXS is merged from one or more other MGXS
    hdf5_key : str
        The key used to index multi-group cross sections in an HDF5 data store

    """

    def __init__(self, domain=None, domain_type=None,
                 groups=None, by_nuclide=False, name=''):
        super(Chi, self).__init__(domain, domain_type, groups, by_nuclide, name)
        self._rxn_type = 'chi'

    @property
    def scores(self):
        return ['nu-fission', 'nu-fission']

    @property
    def filters(self):
        # Create the non-domain specific Filters for the Tallies
        group_edges = self.energy_groups.group_edges
        energyout = openmc.Filter('energyout', group_edges)
        energyin = openmc.Filter('energy', [group_edges[0], group_edges[-1]])
        return [[energyin], [energyout]]

    @property
    def tally_keys(self):
        return ['nu-fission-in', 'nu-fission-out']

    @property
    def estimator(self):
        return 'analog'

    @property
    def rxn_rate_tally(self):
        if self._rxn_rate_tally is None:
            self._rxn_rate_tally = self.tallies['nu-fission-out']
            self._rxn_rate_tally.sparse = self.sparse
        return self._rxn_rate_tally

    @property
    def xs_tally(self):

        if self._xs_tally is None:
            nu_fission_in = self.tallies['nu-fission-in']

            # Remove coarse energy filter to keep it out of tally arithmetic
            energy_filter = nu_fission_in.find_filter('energy')
            nu_fission_in.remove_filter(energy_filter)

            # Compute chi
            self._xs_tally = self.rxn_rate_tally / nu_fission_in
            super(Chi, self)._compute_xs()

            # Add the coarse energy filter back to the nu-fission tally
            nu_fission_in.filters.append(energy_filter)

        return self._xs_tally

    def get_slice(self, nuclides=[], groups=[]):
        """Build a sliced Chi for the specified nuclides and energy groups.

        This method constructs a new MGXS to encapsulate a subset of the data
        represented by this MGXS. The subset of data to include in the tally
        slice is determined by the nuclides and energy groups specified in
        the input parameters.

        Parameters
        ----------
        nuclides : list of str
            A list of nuclide name strings
            (e.g., ['U-235', 'U-238']; default is [])
        groups : list of Integral
            A list of energy group indices starting at 1 for the high energies
            (e.g., [1, 2, 3]; default is [])

        Returns
        -------
        openmc.mgxs.MGXS
            A new MGXS which encapsulates the subset of data requested
            for the nuclide(s) and/or energy group(s) requested in the
            parameters.

        """

        # Temporarily remove energy filter from nu-fission-in since its
        # group structure will work in super MGXS.get_slice(...) method
        nu_fission_in = self.tallies['nu-fission-in']
        energy_filter = nu_fission_in.find_filter('energy')
        nu_fission_in.remove_filter(energy_filter)

        # Call super class method and null out derived tallies
        slice_xs = super(Chi, self).get_slice(nuclides, groups)
        slice_xs._rxn_rate_tally = None
        slice_xs._xs_tally = None

        # Slice energy groups if needed
        if len(groups) != 0:
            filter_bins = []
            for group in groups:
                group_bounds = self.energy_groups.get_group_bounds(group)
                filter_bins.append(group_bounds)
            filter_bins = [tuple(filter_bins)]

            # Slice nu-fission-out tally along energyout filter
            nu_fission_out = slice_xs.tallies['nu-fission-out']
            tally_slice = nu_fission_out.get_slice(filters=['energyout'],
                                                   filter_bins=filter_bins)
            slice_xs._tallies['nu-fission-out'] = tally_slice

        # Add energy filter back to nu-fission-in tallies
        self.tallies['nu-fission-in'].add_filter(energy_filter)
        slice_xs._tallies['nu-fission-in'].add_filter(energy_filter)

        slice_xs.sparse = self.sparse
        return slice_xs

    def merge(self, other):
        """Merge another Chi with this one

        If results have been loaded from a statepoint, then Chi are only
        mergeable along one and only one of energy groups or nuclides.

        Parameters
        ----------
        other : openmc.mgxs.MGXS
            MGXS to merge with this one

        Returns
        -------
        merged_mgxs : openmc.mgxs.MGXS
            Merged MGXS
        """

        if not self.can_merge(other):
            raise ValueError('Unable to merge Chi')

        # Create deep copy of tally to return as merged tally
        merged_mgxs = copy.deepcopy(self)
        merged_mgxs._derived = True
        merged_mgxs._rxn_rate_tally = None
        merged_mgxs._xs_tally = None

        # Merge energy groups
        if self.energy_groups != other.energy_groups:
            merged_groups = self.energy_groups.merge(other.energy_groups)
            merged_mgxs.energy_groups = merged_groups

        # Merge nuclides
        if self.nuclides != other.nuclides:

            # The nuclides must be mutually exclusive
            for nuclide in self.nuclides:
                if nuclide in other.nuclides:
                    msg = 'Unable to merge Chi with shared nuclides'
                    raise ValueError(msg)

            # Concatenate lists of nuclides for the merged MGXS
            merged_mgxs.nuclides = self.nuclides + other.nuclides

        # Merge tallies
        for tally_key in self.tallies:
            merged_tally = self.tallies[tally_key].merge(other.tallies[tally_key])
            merged_mgxs.tallies[tally_key] = merged_tally

        return merged_mgxs

    def get_xs(self, groups='all', subdomains='all', nuclides='all',
               xs_type='macro', order_groups='increasing',
               value='mean', **kwargs):
        """Returns an array of the fission spectrum.

        This method constructs a 2D NumPy array for the requested multi-group
        cross section data data for one or more energy groups and subdomains.

        Parameters
        ----------
        groups : Iterable of Integral or 'all'
            Energy groups of interest. Defaults to 'all'.
        subdomains : Iterable of Integral or 'all'
            Subdomain IDs of interest. Defaults to 'all'.
        nuclides : Iterable of str or 'all' or 'sum'
            A list of nuclide name strings (e.g., ['U-235', 'U-238']). The
            special string 'all' will return the cross sections for all nuclides
            in the spatial domain. The special string 'sum' will return the
            cross section summed over all nuclides. Defaults to 'all'.
        xs_type: {'macro', 'micro'}
            This parameter is not relevant for chi but is included here to
            mirror the parent MGXS.get_xs(...) class method
        order_groups: {'increasing', 'decreasing'}
            Return the cross section indexed according to increasing or
            decreasing energy groups (decreasing or increasing energies).
            Defaults to 'increasing'.
        value : {'mean', 'std_dev', 'rel_err'}
            A string for the type of value to return. Defaults to 'mean'.

        Returns
        -------
        numpy.ndarray
            A NumPy array of the multi-group cross section indexed in the order
            each group, subdomain and nuclide is listed in the parameters.

        Raises
        ------
        ValueError
            When this method is called before the multi-group cross section is
            computed from tally data.

        """

        cv.check_value('value', value, ['mean', 'std_dev', 'rel_err'])
        cv.check_value('xs_type', xs_type, ['macro', 'micro'])

        filters = []
        filter_bins = []

        # Construct a collection of the domain filter bins
        if not isinstance(subdomains, basestring):
            cv.check_iterable_type('subdomains', subdomains, Integral, max_depth=3)
            for subdomain in subdomains:
                filters.append(self.domain_type)
                filter_bins.append((subdomain,))

        # Construct list of energy group bounds tuples for all requested groups
        if not isinstance(groups, basestring):
            cv.check_iterable_type('groups', groups, Integral)
            for group in groups:
                filters.append('energyout')
                filter_bins.append((self.energy_groups.get_group_bounds(group),))

        # If chi was computed for each nuclide in the domain
        if self.by_nuclide:

            # Get the sum as the fission source weighted average chi for all
            # nuclides in the domain
            if nuclides == 'sum' or nuclides == ['sum']:

                # Retrieve the fission production tallies
                nu_fission_in = self.tallies['nu-fission-in']
                nu_fission_out = self.tallies['nu-fission-out']

                # Sum out all nuclides
                nuclides = self.get_all_nuclides()
                nu_fission_in = nu_fission_in.summation(nuclides=nuclides)
                nu_fission_out = nu_fission_out.summation(nuclides=nuclides)

                # Remove coarse energy filter to keep it out of tally arithmetic
                energy_filter = nu_fission_in.find_filter('energy')
                nu_fission_in.remove_filter(energy_filter)

                # Compute chi and store it as the xs_tally attribute so we can
                # use the generic get_xs(...) method
                xs_tally = nu_fission_out / nu_fission_in

                # Add the coarse energy filter back to the nu-fission tally
                nu_fission_in.filters.append(energy_filter)

                xs = xs_tally.get_values(filters=filters,
                                         filter_bins=filter_bins, value=value)

            # Get chi for all nuclides in the domain
            elif nuclides == 'all':
                nuclides = self.get_all_nuclides()
                xs = self.xs_tally.get_values(filters=filters,
                                              filter_bins=filter_bins,
                                              nuclides=nuclides, value=value)

            # Get chi for user-specified nuclides in the domain
            else:
                cv.check_iterable_type('nuclides', nuclides, basestring)
                xs = self.xs_tally.get_values(filters=filters,
                                              filter_bins=filter_bins,
                                              nuclides=nuclides, value=value)

        # If chi was computed as an average of nuclides in the domain
        else:
            xs = self.xs_tally.get_values(filters=filters,
                                          filter_bins=filter_bins, value=value)

        # Reverse data if user requested increasing energy groups since
        # tally data is stored in order of increasing energies
        if order_groups == 'increasing':

            # Reshape tally data array with separate axes for domain and energy
            if groups == 'all':
                num_groups = self.num_groups
            else:
                num_groups = len(groups)
            num_subdomains = int(xs.shape[0] / num_groups)
            new_shape = (num_subdomains, num_groups) + xs.shape[1:]
            xs = np.reshape(xs, new_shape)

            # Reverse energies to align with increasing energy groups
            xs = xs[:, ::-1, :]

            # Eliminate trivial dimensions
            xs = np.squeeze(xs)
            xs = np.atleast_1d(xs)

        xs = np.nan_to_num(xs)
        return xs

    def get_pandas_dataframe(self, groups='all', nuclides='all',
                             xs_type='macro', distribcell_paths=False):
        """Build a Pandas DataFrame for the MGXS data.

        This method leverages :meth:`openmc.Tally.get_pandas_dataframe`, but
        renames the columns with terminology appropriate for cross section data.

        Parameters
        ----------
        groups : Iterable of Integral or 'all'
            Energy groups of interest. Defaults to 'all'.
        nuclides : Iterable of str or 'all' or 'sum'
            The nuclides of the cross-sections to include in the dataframe. This
            may be a list of nuclide name strings (e.g., ['U-235', 'U-238']).
            The special string 'all' will include the cross sections for all
            nuclides in the spatial domain. The special string 'sum' will
            include the cross sections summed over all nuclides. Defaults to
            'all'.
        xs_type: {'macro', 'micro'}
            Return macro or micro cross section in units of cm^-1 or barns.
            Defaults to 'macro'.
        distribcell_paths : bool, optional
            Construct columns for distribcell tally filters (default is True).
            The geometric information in the Summary object is embedded into
            a Multi-index column with a geometric "path" to each distribcell
            instance.

        Returns
        -------
        pandas.DataFrame
            A Pandas DataFrame for the cross section data.

        Raises
        ------
        ValueError
            When this method is called before the multi-group cross section is
            computed from tally data.

        """

        # Build the dataframe using the parent class method
        df = super(Chi, self).get_pandas_dataframe(
                groups, nuclides, xs_type, distribcell_paths=distribcell_paths)

        # If user requested micro cross sections, multiply by the atom
        # densities to cancel out division made by the parent class method
        if xs_type == 'micro':
            if self.by_nuclide:
                densities = self.get_nuclide_densities(nuclides)
            else:
                densities = self.get_nuclide_densities('sum')
            tile_factor = df.shape[0] / len(densities)
            df['mean'] *= np.tile(densities, tile_factor)
            df['std. dev.'] *= np.tile(densities, tile_factor)

        return df


class ChiPrompt(Chi):
    """The prompt fission spectrum.

    This class can be used for both OpenMC input generation and tally data
    post-processing to compute spatially-homogenized and energy-integrated
    multi-group cross sections for multi-group neutronics calculations. At a
    minimum, one needs to set the :attr:`ChiPrompt.energy_groups` and
    :attr:`ChiPrompt.domain` properties. Tallies for the flux and appropriate
    reaction rates over the specified domain are generated automatically via the
    :attr:`ChiPrompt.tallies` property, which can then be appended to a
    :class:`openmc.Tallies` instance.

    For post-processing, the :meth:`MGXS.load_from_statepoint` will pull in the
    necessary data to compute multi-group cross sections from a
    :class:`openmc.StatePoint` instance. The derived multi-group cross section
    can then be obtained from the :attr:`ChiPrompt.xs_tally` property.

    For a spatial domain :math:`V` and energy group :math:`[E_g,E_{g-1}]`, the
    fission spectrum is calculated as:

    .. math::

<<<<<<< HEAD
       \langle \nu\sigma_{f,\rightarrow g} \phi \rangle &= \int_{r \in V} dr
       \int_{4\pi} d\Omega' \int_0^\infty dE' \int_{E_g}^{E_{g-1}} dE \; \chi(E)
       \nu\sigma_f (r, E') \psi(r, E', \Omega')\\
       \langle \nu\sigma_f \phi \rangle &= \int_{r \in V} dr \int_{4\pi}
       d\Omega' \int_0^\infty dE' \int_0^\infty dE \; \chi(E) \nu\sigma_f (r,
       E') \psi(r, E', \Omega') \\
       \chi_g &= \frac{\langle \nu\sigma_{f,\rightarrow g} \phi \rangle}{\langle
       \nu\sigma_f \phi \rangle}

    Parameters
    ----------
    domain : openmc.Material or openmc.Cell or openmc.Universe or openmc.Mesh
        The domain for spatial homogenization
    domain_type : {'material', 'cell', 'distribcell', 'universe', 'mesh'}
=======
       \langle \nu\sigma_{f,\rightarrow g}^p \phi \rangle &= \int_{r \in V} dr
       \int_{4\pi} d\Omega' \int_0^\infty dE' \int_{E_g}^{E_{g-1}} dE \; \chi(E)
       \nu\sigma_f (r, E') \psi(r, E', \Omega')\\
       \langle \nu\sigma_f^p \phi \rangle &= \int_{r \in V} dr \int_{4\pi}
       d\Omega' \int_0^\infty dE' \int_0^\infty dE \; \chi(E) \nu\sigma_f^p (r,
       E') \psi(r, E', \Omega') \\
       \chi_g^p &= \frac{\langle \nu\sigma_{f,\rightarrow g}^p \phi \rangle}{\langle
       \nu\sigma_f^p \phi \rangle}

    Parameters
    ----------
    domain : openmc.Material or openmc.Cell or openmc.Universe
        The domain for spatial homogenization
    domain_type : {'material', 'cell', 'distribcell', 'universe'}
>>>>>>> d3550389
        The domain type for spatial homogenization
    groups : openmc.mgxs.EnergyGroups
        The energy group structure for energy condensation
    by_nuclide : bool
        If true, computes cross sections for each nuclide in domain
    name : str, optional
        Name of the multi-group cross section. Used as a label to identify
        tallies in OpenMC 'tallies.xml' file.

    Attributes
    ----------
    name : str, optional
        Name of the multi-group cross section
    rxn_type : str
        Reaction type (e.g., 'total', 'nu-fission', etc.)
    by_nuclide : bool
        If true, computes cross sections for each nuclide in domain
<<<<<<< HEAD
    domain : Material or Cell or Universe or Mesh
        Domain for spatial homogenization
    domain_type : {'material', 'cell', 'distribcell', 'universe', 'mesh'}
=======
    domain : Material or Cell or Universe
        Domain for spatial homogenization
    domain_type : {'material', 'cell', 'distribcell', 'universe'}
>>>>>>> d3550389
        Domain type for spatial homogenization
    energy_groups : openmc.mgxs.EnergyGroups
        Energy group structure for energy condensation
    tally_trigger : openmc.Trigger
        An (optional) tally precision trigger given to each tally used to
        compute the cross section
    scores : list of str
        The scores in each tally used to compute the multi-group cross section
    filters : list of openmc.Filter
        The filters in each tally used to compute the multi-group cross section
    tally_keys : list of str
        The keys into the tallies dictionary for each tally used to compute
        the multi-group cross section
    estimator : {'tracklength', 'analog'}
        The tally estimator used to compute the multi-group cross section
    tallies : collections.OrderedDict
        OpenMC tallies needed to compute the multi-group cross section. The keys
        are strings listed in the :attr:`ChiPrompt.tally_keys` property and
        values are instances of :class:`openmc.Tally`.
    rxn_rate_tally : openmc.Tally
        Derived tally for the reaction rate tally used in the numerator to
        compute the multi-group cross section. This attribute is None
        unless the multi-group cross section has been computed.
    xs_tally : openmc.Tally
        Derived tally for the multi-group cross section. This attribute
        is None unless the multi-group cross section has been computed.
    num_subdomains : int
        The number of subdomains is unity for 'material', 'cell' and 'universe'
        domain types. When the  This is equal to the number of cell instances
        for 'distribcell' domain types (it is equal to unity prior to loading
        tally data from a statepoint file).
    num_nuclides : int
        The number of nuclides for which the multi-group cross section is
        being tracked. This is unity if the by_nuclide attribute is False.
    nuclides : Iterable of str or 'sum'
        The optional user-specified nuclides for which to compute cross
        sections (e.g., 'U-238', 'O-16'). If by_nuclide is True but nuclides
        are not specified by the user, all nuclides in the spatial domain
        are included. This attribute is 'sum' if by_nuclide is false.
    sparse : bool
        Whether or not the MGXS' tallies use SciPy's LIL sparse matrix format
        for compressed data storage
    loaded_sp : bool
        Whether or not a statepoint file has been loaded with tally data
    derived : bool
        Whether or not the MGXS is merged from one or more other MGXS
    hdf5_key : str
        The key used to index multi-group cross sections in an HDF5 data store

    """

    def __init__(self, domain=None, domain_type=None,
                 groups=None, by_nuclide=False, name=''):
        super(ChiPrompt, self).__init__(domain, domain_type, groups, by_nuclide, name)
        self._rxn_type = 'chi-prompt'

    @property
    def scores(self):
        return ['delayed-nu-fission', 'delayed-nu-fission',
                'nu-fission', 'nu-fission']

    @property
    def filters(self):
        # Create the non-domain specific Filters for the Tallies
        group_edges = self.energy_groups.group_edges
        energyout = openmc.Filter('energyout', group_edges)
        energyin = openmc.Filter('energy', [group_edges[0], group_edges[-1]])
        return [[energyin], [energyout], [energyin], [energyout]]

    @property
    def tally_keys(self):
        return ['delayed-nu-fission-in', 'delayed-nu-fission-out',
                'nu-fission-in', 'nu-fission-out']

    @property
    def rxn_rate_tally(self):
        if self._rxn_rate_tally is None:
            self._rxn_rate_tally = self.tallies['nu-fission-out'] - \
                                   self.tallies['delayed-nu-fission-out']
            self._rxn_rate_tally.sparse = self.sparse
        return self._rxn_rate_tally

    @property
    def xs_tally(self):

        if self._xs_tally is None:
            delayed_nu_fission_in = self.tallies['delayed-nu-fission-in']
            nu_fission_in = self.tallies['nu-fission-in']
            prompt_nu_fission_in = nu_fission_in - delayed_nu_fission_in

            # Remove coarse energy filter to keep it out of tally arithmetic
            energy_filter = prompt_nu_fission_in.find_filter('energy')
            prompt_nu_fission_in.remove_filter(energy_filter)

            # Compute chi
            self._xs_tally = self.rxn_rate_tally / prompt_nu_fission_in
            super(ChiPrompt, self)._compute_xs()

            # Add the coarse energy filter back to the nu-fission tally
            prompt_nu_fission_in.filters.append(energy_filter)

        return self._xs_tally

    def get_slice(self, nuclides=[], groups=[]):
<<<<<<< HEAD
        """Build a sliced ChiDelayed for the specified nuclides and energy
=======
        """Build a sliced ChiPrompt for the specified nuclides and energy
>>>>>>> d3550389
           groups.

        This method constructs a new MGXS to encapsulate a subset of the data
        represented by this MGXS. The subset of data to include in the tally
        slice is determined by the nuclides and energy groups specified in
        the input parameters.

        Parameters
        ----------
        nuclides : list of str
            A list of nuclide name strings
            (e.g., ['U-235', 'U-238']; default is [])
        groups : list of Integral
            A list of energy group indices starting at 1 for the high energies
            (e.g., [1, 2, 3]; default is [])

        Returns
        -------
        openmc.mgxs.MGXS
            A new MGXS which encapsulates the subset of data requested
            for the nuclide(s) and/or energy group(s) requested in the
            parameters.

        """

        # Temporarily remove energy filter from delayed-nu-fission-in since its
        # group structure will work in super MGXS.get_slice(...) method
        delayed_nu_fission_in = self.tallies['delayed-nu-fission-in']
        nu_fission_in = self.tallies['nu-fission-in']
        prompt_nu_fission_in = nu_fission_in - delayed_nu_fission_in
        energy_filter = prompt_nu_fission_in.find_filter('energy')
        prompt_nu_fission_in.remove_filter(energy_filter)

        # Call super class method and null out derived tallies
        slice_xs = super(ChiPrompt, self).get_slice(nuclides, groups)
        slice_xs._rxn_rate_tally = None
        slice_xs._xs_tally = None

        # Slice energy groups if needed
        if len(groups) != 0:
            filter_bins = []
            for group in groups:
                group_bounds = self.energy_groups.get_group_bounds(group)
                filter_bins.append(group_bounds)
            filter_bins = [tuple(filter_bins)]

            # Slice nu-fission-out tally along energyout filter
            prompt_nu_fission_out = slice_xs.tallies['nu-fission-out'] - \
                                    slice_xs.tallies['delayed-nu-fission-out']
<<<<<<< HEAD
            tally_slice = prompt_nu_fission_out.get_slice(filters=['energyout'],
                                                          filter_bins=filter_bins)
=======
            tally_slice = prompt_nu_fission_out\
                          .get_slice(filters=['energyout'],
                                     filter_bins=filter_bins)
>>>>>>> d3550389
            slice_xs._tallies['prompt-nu-fission-out'] = tally_slice

        # Add energy filter back to nu-fission-in tallies
        slice_xs._tallies['prompt-nu-fission-in'].add_filter(energy_filter)

        slice_xs.sparse = self.sparse
        return slice_xs

    def merge(self, other):
        """Merge another ChiPrompt with this one

        If results have been loaded from a statepoint, then ChiPrompt are only
        mergeable along one and only one of energy groups or nuclides.

        Parameters
        ----------
        other : openmc.mgxs.MGXS
            MGXS to merge with this one

        Returns
        -------
        merged_mgxs : openmc.mgxs.MGXS
            Merged MGXS
        """

        if not self.can_merge(other):
            raise ValueError('Unable to merge ChiPrompt')

<<<<<<< HEAD
        # Create deep copy of tally to return as merged tally
        merged_mgxs = copy.deepcopy(self)
        merged_mgxs._derived = True
        merged_mgxs._rxn_rate_tally = None
        merged_mgxs._xs_tally = None

        # Merge energy groups
        if self.energy_groups != other.energy_groups:
            merged_groups = self.energy_groups.merge(other.energy_groups)
            merged_mgxs.energy_groups = merged_groups

        # Merge nuclides
        if self.nuclides != other.nuclides:

            # The nuclides must be mutually exclusive
            for nuclide in self.nuclides:
                if nuclide in other.nuclides:
                    msg = 'Unable to merge Chi Prompt with shared nuclides'
                    raise ValueError(msg)

            # Concatenate lists of nuclides for the merged MGXS
            merged_mgxs.nuclides = self.nuclides + other.nuclides

        # Merge tallies
        for tally_key in self.tallies:
            merged_tally = self.tallies[tally_key].merge(other.tallies[tally_key])
            merged_mgxs.tallies[tally_key] = merged_tally

        return merged_mgxs
=======
        return super(ChiPrompt, self).merge(other)
>>>>>>> d3550389

    def get_xs(self, groups='all', subdomains='all', nuclides='all',
               xs_type='macro', order_groups='increasing',
               value='mean', **kwargs):
        """Returns an array of the fission spectrum.

        This method constructs a 2D NumPy array for the requested multi-group
        cross section data data for one or more energy groups and subdomains.

        Parameters
        ----------
        groups : Iterable of Integral or 'all'
            Energy groups of interest. Defaults to 'all'.
        subdomains : Iterable of Integral or 'all'
            Subdomain IDs of interest. Defaults to 'all'.
        nuclides : Iterable of str or 'all' or 'sum'
            A list of nuclide name strings (e.g., ['U-235', 'U-238']). The
            special string 'all' will return the cross sections for all nuclides
            in the spatial domain. The special string 'sum' will return the
            cross section summed over all nuclides. Defaults to 'all'.
        xs_type: {'macro', 'micro'}
            This parameter is not relevant for chi but is included here to
            mirror the parent MGXS.get_xs(...) class method
        order_groups: {'increasing', 'decreasing'}
            Return the cross section indexed according to increasing or
            decreasing energy groups (decreasing or increasing energies).
            Defaults to 'increasing'.
        value : {'mean', 'std_dev', 'rel_err'}
            A string for the type of value to return. Defaults to 'mean'.

        Returns
        -------
        numpy.ndarray
            A NumPy array of the multi-group cross section indexed in the order
            each group, subdomain and nuclide is listed in the parameters.

        Raises
        ------
        ValueError
            When this method is called before the multi-group cross section is
            computed from tally data.

        """

        cv.check_value('value', value, ['mean', 'std_dev', 'rel_err'])
        cv.check_value('xs_type', xs_type, ['macro', 'micro'])

        filters = []
        filter_bins = []

        # Construct a collection of the domain filter bins
        if not isinstance(subdomains, basestring):
<<<<<<< HEAD
            cv.check_iterable_type('subdomains', subdomains, Integral, max_depth=3)
=======
            cv.check_iterable_type('subdomains', subdomains, Integral, max_depth=2)
>>>>>>> d3550389
            for subdomain in subdomains:
                filters.append(self.domain_type)
                filter_bins.append((subdomain,))

        # Construct list of energy group bounds tuples for all requested groups
        if not isinstance(groups, basestring):
            cv.check_iterable_type('groups', groups, Integral)
            for group in groups:
                filters.append('energyout')
                filter_bins.append((self.energy_groups.get_group_bounds(group),))

<<<<<<< HEAD
        # If chi delayed was computed for each nuclide in the domain
=======
        # If chi prompt was computed for each nuclide in the domain
>>>>>>> d3550389
        if self.by_nuclide:

            # Get the sum as the fission source weighted average chi for all
            # nuclides in the domain
            if nuclides == 'sum' or nuclides == ['sum']:

                # Retrieve the fission production tallies
                prompt_nu_fission_in = self.tallies['nu-fission-in'] - \
                                       self.tallies['delayed-nu-fission-in']
                prompt_nu_fission_out = self.tallies['nu-fission-out'] - \
                                        self.tallies['delayed-nu-fission-out']

                # Sum out all nuclides
                nuclides = self.get_all_nuclides()
<<<<<<< HEAD
                prompt_nu_fission_in = prompt_nu_fission_in.summation(nuclides=nuclides)
                prompt_nu_fission_out = prompt_nu_fission_out.summation(nuclides=nuclides)
=======
                prompt_nu_fission_in = prompt_nu_fission_in.summation\
                                       (nuclides=nuclides)
                prompt_nu_fission_out = prompt_nu_fission_out.summation\
                                        (nuclides=nuclides)
>>>>>>> d3550389

                # Remove coarse energy filter to keep it out of tally arithmetic
                energy_filter = prompt_nu_fission_in.find_filter('energy')
                prompt_nu_fission_in.remove_filter(energy_filter)

<<<<<<< HEAD
                # Compute chi and store it as the xs_tally attribute so we can
                # use the generic get_xs(...) method
=======
                # Compute chi prompt and store it as the xs_tally attribute so
                # we can use the generic get_xs(...) method
>>>>>>> d3550389
                xs_tally = prompt_nu_fission_out / prompt_nu_fission_in

                # Add the coarse energy filter back to the nu-fission tally
                prompt_nu_fission_in.filters.append(energy_filter)

                xs = xs_tally.get_values(filters=filters,
                                         filter_bins=filter_bins, value=value)

<<<<<<< HEAD
            # Get chi delayed for all nuclides in the domain
=======
            # Get chi prompt for all nuclides in the domain
>>>>>>> d3550389
            elif nuclides == 'all':
                nuclides = self.get_all_nuclides()
                xs = self.xs_tally.get_values(filters=filters,
                                              filter_bins=filter_bins,
                                              nuclides=nuclides, value=value)

            # Get chi prompt for user-specified nuclides in the domain
            else:
                cv.check_iterable_type('nuclides', nuclides, basestring)
                xs = self.xs_tally.get_values(filters=filters,
                                              filter_bins=filter_bins,
                                              nuclides=nuclides, value=value)

        # If chi prompt was computed as an average of nuclides in the domain
        else:
            xs = self.xs_tally.get_values(filters=filters,
                                          filter_bins=filter_bins, value=value)

        # Reverse data if user requested increasing energy groups since
        # tally data is stored in order of increasing energies
        if order_groups == 'increasing':

            # Reshape tally data array with separate axes for domain and energy
            if groups == 'all':
                num_groups = self.num_groups
            else:
                num_groups = len(groups)
            num_subdomains = int(xs.shape[0] / num_groups)
            new_shape = (num_subdomains, num_groups) + xs.shape[1:]
            xs = np.reshape(xs, new_shape)

            # Reverse energies to align with increasing energy groups
            xs = xs[:, ::-1, :]

            # Eliminate trivial dimensions
            xs = np.squeeze(xs)
            xs = np.atleast_1d(xs)

        xs = np.nan_to_num(xs)
        return xs


<<<<<<< HEAD
class InverseVelocity(MGXS):
    """An inverse velocity multi-group cross section.

    Absorption is defined as all reactions that do not produce secondary
    neutrons (disappearance) plus fission reactions.

    This class can be used for both OpenMC input generation and tally data
    post-processing to compute spatially-homogenized and energy-integrated
    multi-group absorption cross sections for multi-group neutronics
    calculations. At a minimum, one needs to set the
    :attr:`AbsorptionXS.energy_groups` and :attr:`AbsorptionXS.domain`
    properties. Tallies for the flux and appropriate reaction rates over the
    specified domain are generated automatically via the
    :attr:`AbsorptionXS.tallies` property, which can then be appended to a
=======
class Velocity(MGXS):
    """A velocity multi-group cross section.

    This class can be used for both OpenMC input generation and tally data
    post-processing to compute spatially-homogenized and energy-integrated
    multi-group velocity cross sections for multi-group neutronics
    calculations. At a minimum, one needs to set the
    :attr:`Velocity.energy_groups` and :attr:`Velocity.domain`
    properties. Tallies for the flux and appropriate reaction rates over the
    specified domain are generated automatically via the
    :attr:`Velocity.tallies` property, which can then be appended to a
>>>>>>> d3550389
    :class:`openmc.Tallies` instance.

    For post-processing, the :meth:`MGXS.load_from_statepoint` will pull in the
    necessary data to compute multi-group cross sections from a
    :class:`openmc.StatePoint` instance. The derived multi-group cross section
<<<<<<< HEAD
    can then be obtained from the :attr:`AbsorptionXS.xs_tally` property.

    For a spatial domain :math:`V` and energy group :math:`[E_g,E_{g-1}]`, the
    absorption cross section is calculated as:
=======
    can then be obtained from the :attr:`Velocity.xs_tally` property.

    For a spatial domain :math:`V` and energy group :math:`[E_g,E_{g-1}]`, the
    velocity cross section is calculated as:
>>>>>>> d3550389

    .. math::

       \frac{\int_{r \in V} dr \int_{4\pi} d\Omega \int_{E_g}^{E_{g-1}} dE \;
<<<<<<< HEAD
       \sigma_a (r, E) \psi (r, E, \Omega)}{\int_{r \in V} dr \int_{4\pi}
       d\Omega \int_{E_g}^{E_{g-1}} dE \; \psi (r, E, \Omega)}.

    Parameters
    ----------
    domain : openmc.Material or openmc.Cell or openmc.Universe or openmc.Mesh
        The domain for spatial homogenization
    domain_type : {'material', 'cell', 'distribcell', 'universe', 'mesh'}
=======
        \psi (r, E, \Omega)}{\int_{r \in V} dr \int_{4\pi}
       d\Omega \int_{E_g}^{E_{g-1}} dE \; \frac{\psi (r, E, \Omega)}{v (r, E)}}.

    Parameters
    ----------
    domain : openmc.Material or openmc.Cell or openmc.Universe
        The domain for spatial homogenization
    domain_type : {'material', 'cell', 'distribcell', 'universe'}
>>>>>>> d3550389
        The domain type for spatial homogenization
    groups : openmc.mgxs.EnergyGroups
        The energy group structure for energy condensation
    by_nuclide : bool
        If true, computes cross sections for each nuclide in domain
    name : str, optional
        Name of the multi-group cross section. Used as a label to identify
        tallies in OpenMC 'tallies.xml' file.

    Attributes
    ----------
    name : str, optional
        Name of the multi-group cross section
    rxn_type : str
        Reaction type (e.g., 'total', 'nu-fission', etc.)
    by_nuclide : bool
        If true, computes cross sections for each nuclide in domain
<<<<<<< HEAD
    domain : Material or Cell or Universe or Mesh
        Domain for spatial homogenization
    domain_type : {'material', 'cell', 'distribcell', 'universe', 'mesh'}
=======
    domain : Material or Cell or Universe
        Domain for spatial homogenization
    domain_type : {'material', 'cell', 'distribcell', 'universe'}
>>>>>>> d3550389
        Domain type for spatial homogenization
    energy_groups : openmc.mgxs.EnergyGroups
        Energy group structure for energy condensation
    tally_trigger : openmc.Trigger
        An (optional) tally precision trigger given to each tally used to
        compute the cross section
    scores : list of str
        The scores in each tally used to compute the multi-group cross section
    filters : list of openmc.Filter
        The filters in each tally used to compute the multi-group cross section
    tally_keys : list of str
        The keys into the tallies dictionary for each tally used to compute
        the multi-group cross section
    estimator : {'tracklength', 'analog'}
        The tally estimator used to compute the multi-group cross section
    tallies : collections.OrderedDict
        OpenMC tallies needed to compute the multi-group cross section. The keys
<<<<<<< HEAD
        are strings listed in the :attr:`AbsorptionXS.tally_keys` property and
=======
        are strings listed in the :attr:`Velocity.tally_keys` property and
>>>>>>> d3550389
        values are instances of :class:`openmc.Tally`.
    rxn_rate_tally : openmc.Tally
        Derived tally for the reaction rate tally used in the numerator to
        compute the multi-group cross section. This attribute is None
        unless the multi-group cross section has been computed.
    xs_tally : openmc.Tally
        Derived tally for the multi-group cross section. This attribute
        is None unless the multi-group cross section has been computed.
    num_subdomains : int
        The number of subdomains is unity for 'material', 'cell' and 'universe'
        domain types. This is equal to the number of cell instances
        for 'distribcell' domain types (it is equal to unity prior to loading
<<<<<<< HEAD
        tally data from a statepoint file) and the number of mesh cells for
        'mesh' domain types.
    num_nuclides : int
        The number of nuclides for which the multi-group cross section is
        being tracked. This is unity if the by_nuclide attribute is False.
    nuclides : Iterable of str or 'sum'
        The optional user-specified nuclides for which to compute cross
        sections (e.g., 'U-238', 'O-16'). If by_nuclide is True but nuclides
        are not specified by the user, all nuclides in the spatial domain
        are included. This attribute is 'sum' if by_nuclide is false.
    sparse : bool
        Whether or not the MGXS' tallies use SciPy's LIL sparse matrix format
        for compressed data storage
    loaded_sp : bool
        Whether or not a statepoint file has been loaded with tally data
    derived : bool
        Whether or not the MGXS is merged from one or more other MGXS
    hdf5_key : str
        The key used to index multi-group cross sections in an HDF5 data store

    """

    def __init__(self, domain=None, domain_type=None,
                 groups=None, by_nuclide=False, name=''):
        super(InverseVelocity, self).__init__(domain, domain_type,
                                       groups, by_nuclide, name)
        self._rxn_type = 'inverse-velocity'


class PromptNeutronLifetime(MGXS):
    """The prompt neutron lifetime.

    This class can be used for both OpenMC input generation and tally data
    post-processing to compute spatially-homogenized and energy-integrated
    multi-group cross sections for multi-group neutronics calculations. At a
    minimum, one needs to set the :attr:`PromptNeutronLifetime.energy_groups`
    and :attr:`PromptNeutronLifetime.domain` properties. Tallies for the flux
    and appropriate reaction rates over the specified domain are generated
    automatically via the :attr:`PromptNeutronLifetime.tallies` property, which
    can then be appended to a :class:`openmc.Tallies` instance.

    For post-processing, the :meth:`MGXS.load_from_statepoint` will pull in the
    necessary data to compute multi-group cross sections from a
    :class:`openmc.StatePoint` instance. The derived multi-group cross section
    can then be obtained from the :attr:`PromptNeutronLifetime.xs_tally`
    property.

    For a spatial domain :math:`V` and energy group :math:`[E_g,E_{g-1}]`, the
    fission spectrum is calculated as:

    .. math::

       \langle \nu\sigma_{f,\rightarrow g} \phi \rangle &= \int_{r \in V} dr
       \int_{4\pi} d\Omega' \int_0^\infty dE' \int_{E_g}^{E_{g-1}} dE \; \chi(E)
       \nu\sigma_f (r, E') \psi(r, E', \Omega')\\
       \langle \nu\sigma_f \phi \rangle &= \int_{r \in V} dr \int_{4\pi}
       d\Omega' \int_0^\infty dE' \int_0^\infty dE \; \chi(E) \nu\sigma_f (r,
       E') \psi(r, E', \Omega') \\
       \chi_g &= \frac{\langle \nu\sigma_{f,\rightarrow g} \phi \rangle}{\langle
       \nu\sigma_f \phi \rangle}

    Parameters
    ----------
    domain : openmc.Material or openmc.Cell or openmc.Universe or openmc.Mesh
        The domain for spatial homogenization
    domain_type : {'material', 'cell', 'distribcell', 'universe', 'mesh'}
        The domain type for spatial homogenization
    groups : openmc.mgxs.EnergyGroups
        The energy group structure for energy condensation
    by_nuclide : bool
        If true, computes cross sections for each nuclide in domain
    name : str, optional
        Name of the multi-group cross section. Used as a label to identify
        tallies in OpenMC 'tallies.xml' file.

    Attributes
    ----------
    name : str, optional
        Name of the multi-group cross section
    rxn_type : str
        Reaction type (e.g., 'total', 'nu-fission', etc.)
    by_nuclide : bool
        If true, computes cross sections for each nuclide in domain
    domain : Material or Cell or Universe or Mesh
        Domain for spatial homogenization
    domain_type : {'material', 'cell', 'distribcell', 'universe', 'mesh'}
        Domain type for spatial homogenization
    energy_groups : openmc.mgxs.EnergyGroups
        Energy group structure for energy condensation
    tally_trigger : openmc.Trigger
        An (optional) tally precision trigger given to each tally used to
        compute the cross section
    scores : list of str
        The scores in each tally used to compute the multi-group cross section
    filters : list of openmc.Filter
        The filters in each tally used to compute the multi-group cross section
    tally_keys : list of str
        The keys into the tallies dictionary for each tally used to compute
        the multi-group cross section
    estimator : {'tracklength', 'analog'}
        The tally estimator used to compute the multi-group cross section
    tallies : collections.OrderedDict
        OpenMC tallies needed to compute the multi-group cross section. The keys
        are strings listed in the :attr:`ChiDelayed.tally_keys` property and
        values are instances of :class:`openmc.Tally`.
    rxn_rate_tally : openmc.Tally
        Derived tally for the reaction rate tally used in the numerator to
        compute the multi-group cross section. This attribute is None
        unless the multi-group cross section has been computed.
    xs_tally : openmc.Tally
        Derived tally for the multi-group cross section. This attribute
        is None unless the multi-group cross section has been computed.
    num_subdomains : int
        The number of subdomains is unity for 'material', 'cell' and 'universe'
        domain types. When the  This is equal to the number of cell instances
        for 'distribcell' domain types (it is equal to unity prior to loading
=======
>>>>>>> d3550389
        tally data from a statepoint file).
    num_nuclides : int
        The number of nuclides for which the multi-group cross section is
        being tracked. This is unity if the by_nuclide attribute is False.
    nuclides : Iterable of str or 'sum'
        The optional user-specified nuclides for which to compute cross
        sections (e.g., 'U-238', 'O-16'). If by_nuclide is True but nuclides
        are not specified by the user, all nuclides in the spatial domain
        are included. This attribute is 'sum' if by_nuclide is false.
    sparse : bool
        Whether or not the MGXS' tallies use SciPy's LIL sparse matrix format
        for compressed data storage
    loaded_sp : bool
        Whether or not a statepoint file has been loaded with tally data
    derived : bool
        Whether or not the MGXS is merged from one or more other MGXS
    hdf5_key : str
        The key used to index multi-group cross sections in an HDF5 data store

    """

    def __init__(self, domain=None, domain_type=None,
                 groups=None, by_nuclide=False, name=''):
<<<<<<< HEAD
        super(PromptNeutronLifetime, self).__init__(domain, domain_type, groups, by_nuclide, name)
        self._rxn_type = 'prompt-neutron-lifetime'

    @property
    def scores(self):
        return ['nu-fission', 'inverse-velocity']

    @property
    def tally_keys(self):
        return ['nu-fission', 'inverse-velocity']
=======
        super(Velocity, self).__init__(domain, domain_type,
                                              groups, by_nuclide, name)
        self._rxn_type = 'velocity'

    @property
    def scores(self):
        return ['inverse-velocity', 'flux']
>>>>>>> d3550389

    @property
    def rxn_rate_tally(self):
        if self._rxn_rate_tally is None:
<<<<<<< HEAD
            self._rxn_rate_tally = self.tallies['inverse-velocity']
=======
            self._rxn_rate_tally = self.tallies['flux']
>>>>>>> d3550389
            self._rxn_rate_tally.sparse = self.sparse
        return self._rxn_rate_tally

    @property
    def xs_tally(self):

        if self._xs_tally is None:
<<<<<<< HEAD
            nu_fission = self.tallies['nu-fission']

            # Compute the prompt neutron lifetime
            self._xs_tally = self.rxn_rate_tally / 100.0 / nu_fission
            super(PromptNeutronLifetime, self)._compute_xs()
=======
            inverse_velocity = self.tallies['inverse-velocity']

            # Compute the velocity
            self._xs_tally = self.rxn_rate_tally / inverse_velocity
            super(Velocity, self)._compute_xs()
>>>>>>> d3550389

        return self._xs_tally

    def print_xs(self, subdomains='all', nuclides='all', xs_type='macro'):
        """Print a string representation for the multi-group cross section.

        Parameters
        ----------
        subdomains : Iterable of Integral or 'all'
            The subdomain IDs of the cross sections to include in the report.
            Defaults to 'all'.
        nuclides : Iterable of str or 'all' or 'sum'
            The nuclides of the cross-sections to include in the report. This
            may be a list of nuclide name strings (e.g., ['U-235', 'U-238']).
            The special string 'all' will report the cross sections for all
            nuclides in the spatial domain. The special string 'sum' will report
            the cross sections summed over all nuclides. Defaults to 'all'.
        xs_type: {'macro', 'micro'}
            Return the macro or micro cross section in units of cm^-1 or barns.
            Defaults to 'macro'.

        """

        # Construct a collection of the subdomains to report
        if not isinstance(subdomains, basestring):
            cv.check_iterable_type('subdomains', subdomains, Integral)
        elif self.domain_type == 'distribcell':
            subdomains = np.arange(self.num_subdomains, dtype=np.int)
<<<<<<< HEAD
        elif self.domain_type == 'mesh':
            subdomains = []
            if (len(self.domain.dimension) == 3):
                nx, ny, nz = self.domain.dimension
                for x in range(1,nx+1):
                    for y in range(1,ny+1):
                        for z in range(1,nz+1):
                            subdomains.append((x, y, z))
            else:
                nx, ny = self.domain.dimension
                for x in range(1,nx+1):
                    for y in range(1,ny+1):
                        subdomains.append((x, y, 1))
=======
>>>>>>> d3550389
        else:
            subdomains = [self.domain.id]

        # Construct a collection of the nuclides to report
        if self.by_nuclide:
            if nuclides == 'all':
                nuclides = self.get_all_nuclides()
            elif nuclides == 'sum':
                nuclides = ['sum']
            else:
                cv.check_iterable_type('nuclides', nuclides, basestring)
        else:
            nuclides = ['sum']

        cv.check_value('xs_type', xs_type, ['macro'])

        # Build header for string with type and domain info
        string = 'Multi-Group XS\n'
        string += '{0: <16}=\t{1}\n'.format('\tReaction Type', self.rxn_type)
        string += '{0: <16}=\t{1}\n'.format('\tDomain Type', self.domain_type)
        string += '{0: <16}=\t{1}\n'.format('\tDomain ID', self.domain.id)

        # If cross section data has not been computed, only print string header
        if self.tallies is None:
            print(string)
            return

        # Loop over all subdomains
        for subdomain in subdomains:

            if self.domain_type == 'distribcell':
                string += '{0: <16}=\t{1}\n'.format('\tSubdomain', subdomain)

            # Loop over all Nuclides
            for nuclide in nuclides:

                # Build header for nuclide type
                if nuclide != 'sum':
                    string += '{0: <16}=\t{1}\n'.format('\tNuclide', nuclide)

                # Build header for cross section type
<<<<<<< HEAD
                string += '{0: <16}\n'.format('\tCross Sections [seconds]:')
=======
                string += '{0: <16}\n'.format\
                          ('\tVelocity [cm/second]:')
>>>>>>> d3550389

                template = '{0: <12}Group {1} [{2: <10} - {3: <10}MeV]:\t'

                # Loop over energy groups ranges
                for group in range(1, self.num_groups+1):
                    bounds = self.energy_groups.get_group_bounds(group)
                    string += template.format('', group, bounds[0], bounds[1])
                    average = self.get_xs([group], [subdomain], [nuclide],
                                          xs_type=xs_type, value='mean')
                    rel_err = self.get_xs([group], [subdomain], [nuclide],
                                          xs_type=xs_type, value='rel_err')
                    average = average.flatten()[0]
                    rel_err = rel_err.flatten()[0] * 100.
                    string += '{:.2e} +/- {:1.2e}%'.format(average, rel_err)
                    string += '\n'
                string += '\n'
            string += '\n'

<<<<<<< HEAD
        print(string)
=======
        print(string)


class PromptNuFissionXS(MGXS):
    """A prompt fission neutron production multi-group cross section.

    This class can be used for both OpenMC input generation and tally data
    post-processing to compute spatially-homogenized and energy-integrated
    multi-group cross sections for multi-group neutronics calculations. At a
    minimum, one needs to set the :attr:`PromptNuFissionXS.energy_groups` and
    :attr:`PromptNuFissionXS.domain` properties. Tallies for the flux and
    appropriate reaction rates over the specified domain are generated
    automatically via the :attr:`PromptNuFissionXS.tallies` property, which can
    then be appended to a :class:`openmc.Tallies` instance.

    For post-processing, the :meth:`MGXS.load_from_statepoint` will pull in the
    necessary data to compute multi-group cross sections from a
    :class:`openmc.StatePoint` instance. The derived multi-group cross section
    can then be obtained from the :attr:`PromptNuFissionXS.xs_tally` property.

    For a spatial domain :math:`V` and energy group :math:`[E_g,E_{g-1}]`, the
    fission spectrum is calculated as:

    .. math::

       \frac{\int_{r \in V} dr \int_{4\pi} d\Omega \int_{E_g}^{E_{g-1}} dE \;
       \nu\sigma_f^p (r, E) \psi (r, E, \Omega)}{\int_{r \in V} dr \int_{4\pi}
       d\Omega \int_{E_g}^{E_{g-1}} dE \; \psi (r, E, \Omega)}.

    Parameters
    ----------
    domain : openmc.Material or openmc.Cell or openmc.Universe
        The domain for spatial homogenization
    domain_type : {'material', 'cell', 'distribcell', 'universe'}
        The domain type for spatial homogenization
    groups : openmc.mgxs.EnergyGroups
        The energy group structure for energy condensation
    by_nuclide : bool
        If true, computes cross sections for each nuclide in domain
    name : str, optional
        Name of the multi-group cross section. Used as a label to identify
        tallies in OpenMC 'tallies.xml' file.

    Attributes
    ----------
    name : str, optional
        Name of the multi-group cross section
    rxn_type : str
        Reaction type (e.g., 'total', 'nu-fission', etc.)
    by_nuclide : bool
        If true, computes cross sections for each nuclide in domain
    domain : Material or Cell or Universe
        Domain for spatial homogenization
    domain_type : {'material', 'cell', 'distribcell', 'universe'}
        Domain type for spatial homogenization
    energy_groups : openmc.mgxs.EnergyGroups
        Energy group structure for energy condensation
    tally_trigger : openmc.Trigger
        An (optional) tally precision trigger given to each tally used to
        compute the cross section
    scores : list of str
        The scores in each tally used to compute the multi-group cross section
    filters : list of openmc.Filter
        The filters in each tally used to compute the multi-group cross section
    tally_keys : list of str
        The keys into the tallies dictionary for each tally used to compute
        the multi-group cross section
    estimator : {'tracklength', 'analog'}
        The tally estimator used to compute the multi-group cross section
    tallies : collections.OrderedDict
        OpenMC tallies needed to compute the multi-group cross section. The keys
        are strings listed in the :attr:`PromptNuFissionXS.tally_keys` property
        and values are instances of :class:`openmc.Tally`.
    rxn_rate_tally : openmc.Tally
        Derived tally for the reaction rate tally used in the numerator to
        compute the multi-group cross section. This attribute is None
        unless the multi-group cross section has been computed.
    xs_tally : openmc.Tally
        Derived tally for the multi-group cross section. This attribute
        is None unless the multi-group cross section has been computed.
    num_subdomains : int
        The number of subdomains is unity for 'material', 'cell' and 'universe'
        domain types. When the  This is equal to the number of cell instances
        for 'distribcell' domain types (it is equal to unity prior to loading
        tally data from a statepoint file).
    num_nuclides : int
        The number of nuclides for which the multi-group cross section is
        being tracked. This is unity if the by_nuclide attribute is False.
    nuclides : Iterable of str or 'sum'
        The optional user-specified nuclides for which to compute cross
        sections (e.g., 'U-238', 'O-16'). If by_nuclide is True but nuclides
        are not specified by the user, all nuclides in the spatial domain
        are included. This attribute is 'sum' if by_nuclide is false.
    sparse : bool
        Whether or not the MGXS' tallies use SciPy's LIL sparse matrix format
        for compressed data storage
    loaded_sp : bool
        Whether or not a statepoint file has been loaded with tally data
    derived : bool
        Whether or not the MGXS is merged from one or more other MGXS
    hdf5_key : str
        The key used to index multi-group cross sections in an HDF5 data store

    """

    def __init__(self, domain=None, domain_type=None,
                 groups=None, by_nuclide=False, name=''):
        super(PromptNuFissionXS, self).__init__(domain, domain_type, groups,
                                                by_nuclide, name)
        self._rxn_type = 'prompt-nu-fission'

    @property
    def scores(self):
        return ['flux', 'nu-fission', 'delayed-nu-fission']

    @property
    def rxn_rate_tally(self):
        if self._rxn_rate_tally is None:
            self._rxn_rate_tally = self.tallies['nu-fission'] - \
                                   self.tallies['delayed-nu-fission']
            self._rxn_rate_tally.sparse = self.sparse
        return self._rxn_rate_tally
>>>>>>> d3550389
<|MERGE_RESOLUTION|>--- conflicted
+++ resolved
@@ -37,14 +37,8 @@
               'nu-fission matrix',
               'chi',
               'chi-prompt',
-<<<<<<< HEAD
-              'inverse-velocity',
-              'prompt-neutron-lifetime']
-=======
               'velocity',
               'prompt-nu-fission']
-
->>>>>>> d3550389
 
 # Supported domain types
 # TODO: Implement Mesh domains
@@ -447,12 +441,8 @@
         mgxs_type : {'total', 'transport', 'nu-transport', 'absorption',
             'capture', 'fission', 'nu-fission', 'kappa-fission', 'scatter',
             'nu-scatter', 'scatter matrix', 'nu-scatter matrix',
-<<<<<<< HEAD
-            'multiplicity matrix', 'nu-fission matrix', chi'}
-=======
             'multiplicity matrix', 'nu-fission matrix', 'chi', 'chi-prompt',
             'velocity', 'prompt-nu-fission'}
->>>>>>> d3550389
             The type of multi-group cross section object to return
         domain : openmc.Material or openmc.Cell or openmc.Universe or openmc.Mesh
             The domain for spatial homogenization
@@ -509,17 +499,10 @@
             mgxs = Chi(domain, domain_type, energy_groups)
         elif mgxs_type == 'chi-prompt':
             mgxs = ChiPrompt(domain, domain_type, energy_groups)
-<<<<<<< HEAD
-        elif mgxs_type == 'inverse-velocity':
-            mgxs = InverseVelocity(domain, domain_type, energy_groups)
-        elif mgxs_type == 'prompt-neutron-lifetime':
-            mgxs = PromptNeutronLifetime(domain, domain_type, energy_groups)
-=======
         elif mgxs_type == 'velocity':
             mgxs = Velocity(domain, domain_type, energy_groups)
         elif mgxs_type == 'prompt-nu-fission':
             mgxs = PromptNuFissionXS(domain, domain_type, energy_groups)
->>>>>>> d3550389
 
         mgxs.by_nuclide = by_nuclide
         mgxs.name = name
@@ -4756,22 +4739,6 @@
 
     .. math::
 
-<<<<<<< HEAD
-       \langle \nu\sigma_{f,\rightarrow g} \phi \rangle &= \int_{r \in V} dr
-       \int_{4\pi} d\Omega' \int_0^\infty dE' \int_{E_g}^{E_{g-1}} dE \; \chi(E)
-       \nu\sigma_f (r, E') \psi(r, E', \Omega')\\
-       \langle \nu\sigma_f \phi \rangle &= \int_{r \in V} dr \int_{4\pi}
-       d\Omega' \int_0^\infty dE' \int_0^\infty dE \; \chi(E) \nu\sigma_f (r,
-       E') \psi(r, E', \Omega') \\
-       \chi_g &= \frac{\langle \nu\sigma_{f,\rightarrow g} \phi \rangle}{\langle
-       \nu\sigma_f \phi \rangle}
-
-    Parameters
-    ----------
-    domain : openmc.Material or openmc.Cell or openmc.Universe or openmc.Mesh
-        The domain for spatial homogenization
-    domain_type : {'material', 'cell', 'distribcell', 'universe', 'mesh'}
-=======
        \langle \nu\sigma_{f,\rightarrow g}^p \phi \rangle &= \int_{r \in V} dr
        \int_{4\pi} d\Omega' \int_0^\infty dE' \int_{E_g}^{E_{g-1}} dE \; \chi(E)
        \nu\sigma_f (r, E') \psi(r, E', \Omega')\\
@@ -4783,10 +4750,9 @@
 
     Parameters
     ----------
-    domain : openmc.Material or openmc.Cell or openmc.Universe
+    domain : openmc.Material or openmc.Cell or openmc.Universe or openmc.Mesh
         The domain for spatial homogenization
-    domain_type : {'material', 'cell', 'distribcell', 'universe'}
->>>>>>> d3550389
+    domain_type : {'material', 'cell', 'distribcell', 'universe', 'mesh'}
         The domain type for spatial homogenization
     groups : openmc.mgxs.EnergyGroups
         The energy group structure for energy condensation
@@ -4804,15 +4770,9 @@
         Reaction type (e.g., 'total', 'nu-fission', etc.)
     by_nuclide : bool
         If true, computes cross sections for each nuclide in domain
-<<<<<<< HEAD
     domain : Material or Cell or Universe or Mesh
         Domain for spatial homogenization
     domain_type : {'material', 'cell', 'distribcell', 'universe', 'mesh'}
-=======
-    domain : Material or Cell or Universe
-        Domain for spatial homogenization
-    domain_type : {'material', 'cell', 'distribcell', 'universe'}
->>>>>>> d3550389
         Domain type for spatial homogenization
     energy_groups : openmc.mgxs.EnergyGroups
         Energy group structure for energy condensation
@@ -4917,11 +4877,7 @@
         return self._xs_tally
 
     def get_slice(self, nuclides=[], groups=[]):
-<<<<<<< HEAD
-        """Build a sliced ChiDelayed for the specified nuclides and energy
-=======
         """Build a sliced ChiPrompt for the specified nuclides and energy
->>>>>>> d3550389
            groups.
 
         This method constructs a new MGXS to encapsulate a subset of the data
@@ -4971,14 +4927,9 @@
             # Slice nu-fission-out tally along energyout filter
             prompt_nu_fission_out = slice_xs.tallies['nu-fission-out'] - \
                                     slice_xs.tallies['delayed-nu-fission-out']
-<<<<<<< HEAD
-            tally_slice = prompt_nu_fission_out.get_slice(filters=['energyout'],
-                                                          filter_bins=filter_bins)
-=======
             tally_slice = prompt_nu_fission_out\
                           .get_slice(filters=['energyout'],
                                      filter_bins=filter_bins)
->>>>>>> d3550389
             slice_xs._tallies['prompt-nu-fission-out'] = tally_slice
 
         # Add energy filter back to nu-fission-in tallies
@@ -5007,39 +4958,7 @@
         if not self.can_merge(other):
             raise ValueError('Unable to merge ChiPrompt')
 
-<<<<<<< HEAD
-        # Create deep copy of tally to return as merged tally
-        merged_mgxs = copy.deepcopy(self)
-        merged_mgxs._derived = True
-        merged_mgxs._rxn_rate_tally = None
-        merged_mgxs._xs_tally = None
-
-        # Merge energy groups
-        if self.energy_groups != other.energy_groups:
-            merged_groups = self.energy_groups.merge(other.energy_groups)
-            merged_mgxs.energy_groups = merged_groups
-
-        # Merge nuclides
-        if self.nuclides != other.nuclides:
-
-            # The nuclides must be mutually exclusive
-            for nuclide in self.nuclides:
-                if nuclide in other.nuclides:
-                    msg = 'Unable to merge Chi Prompt with shared nuclides'
-                    raise ValueError(msg)
-
-            # Concatenate lists of nuclides for the merged MGXS
-            merged_mgxs.nuclides = self.nuclides + other.nuclides
-
-        # Merge tallies
-        for tally_key in self.tallies:
-            merged_tally = self.tallies[tally_key].merge(other.tallies[tally_key])
-            merged_mgxs.tallies[tally_key] = merged_tally
-
-        return merged_mgxs
-=======
         return super(ChiPrompt, self).merge(other)
->>>>>>> d3550389
 
     def get_xs(self, groups='all', subdomains='all', nuclides='all',
                xs_type='macro', order_groups='increasing',
@@ -5092,11 +5011,7 @@
 
         # Construct a collection of the domain filter bins
         if not isinstance(subdomains, basestring):
-<<<<<<< HEAD
             cv.check_iterable_type('subdomains', subdomains, Integral, max_depth=3)
-=======
-            cv.check_iterable_type('subdomains', subdomains, Integral, max_depth=2)
->>>>>>> d3550389
             for subdomain in subdomains:
                 filters.append(self.domain_type)
                 filter_bins.append((subdomain,))
@@ -5108,11 +5023,7 @@
                 filters.append('energyout')
                 filter_bins.append((self.energy_groups.get_group_bounds(group),))
 
-<<<<<<< HEAD
-        # If chi delayed was computed for each nuclide in the domain
-=======
         # If chi prompt was computed for each nuclide in the domain
->>>>>>> d3550389
         if self.by_nuclide:
 
             # Get the sum as the fission source weighted average chi for all
@@ -5127,27 +5038,17 @@
 
                 # Sum out all nuclides
                 nuclides = self.get_all_nuclides()
-<<<<<<< HEAD
-                prompt_nu_fission_in = prompt_nu_fission_in.summation(nuclides=nuclides)
-                prompt_nu_fission_out = prompt_nu_fission_out.summation(nuclides=nuclides)
-=======
                 prompt_nu_fission_in = prompt_nu_fission_in.summation\
                                        (nuclides=nuclides)
                 prompt_nu_fission_out = prompt_nu_fission_out.summation\
                                         (nuclides=nuclides)
->>>>>>> d3550389
 
                 # Remove coarse energy filter to keep it out of tally arithmetic
                 energy_filter = prompt_nu_fission_in.find_filter('energy')
                 prompt_nu_fission_in.remove_filter(energy_filter)
 
-<<<<<<< HEAD
-                # Compute chi and store it as the xs_tally attribute so we can
-                # use the generic get_xs(...) method
-=======
                 # Compute chi prompt and store it as the xs_tally attribute so
                 # we can use the generic get_xs(...) method
->>>>>>> d3550389
                 xs_tally = prompt_nu_fission_out / prompt_nu_fission_in
 
                 # Add the coarse energy filter back to the nu-fission tally
@@ -5156,11 +5057,7 @@
                 xs = xs_tally.get_values(filters=filters,
                                          filter_bins=filter_bins, value=value)
 
-<<<<<<< HEAD
-            # Get chi delayed for all nuclides in the domain
-=======
             # Get chi prompt for all nuclides in the domain
->>>>>>> d3550389
             elif nuclides == 'all':
                 nuclides = self.get_all_nuclides()
                 xs = self.xs_tally.get_values(filters=filters,
@@ -5203,22 +5100,6 @@
         return xs
 
 
-<<<<<<< HEAD
-class InverseVelocity(MGXS):
-    """An inverse velocity multi-group cross section.
-
-    Absorption is defined as all reactions that do not produce secondary
-    neutrons (disappearance) plus fission reactions.
-
-    This class can be used for both OpenMC input generation and tally data
-    post-processing to compute spatially-homogenized and energy-integrated
-    multi-group absorption cross sections for multi-group neutronics
-    calculations. At a minimum, one needs to set the
-    :attr:`AbsorptionXS.energy_groups` and :attr:`AbsorptionXS.domain`
-    properties. Tallies for the flux and appropriate reaction rates over the
-    specified domain are generated automatically via the
-    :attr:`AbsorptionXS.tallies` property, which can then be appended to a
-=======
 class Velocity(MGXS):
     """A velocity multi-group cross section.
 
@@ -5230,167 +5111,21 @@
     properties. Tallies for the flux and appropriate reaction rates over the
     specified domain are generated automatically via the
     :attr:`Velocity.tallies` property, which can then be appended to a
->>>>>>> d3550389
     :class:`openmc.Tallies` instance.
 
     For post-processing, the :meth:`MGXS.load_from_statepoint` will pull in the
     necessary data to compute multi-group cross sections from a
     :class:`openmc.StatePoint` instance. The derived multi-group cross section
-<<<<<<< HEAD
-    can then be obtained from the :attr:`AbsorptionXS.xs_tally` property.
-
-    For a spatial domain :math:`V` and energy group :math:`[E_g,E_{g-1}]`, the
-    absorption cross section is calculated as:
-=======
     can then be obtained from the :attr:`Velocity.xs_tally` property.
 
     For a spatial domain :math:`V` and energy group :math:`[E_g,E_{g-1}]`, the
     velocity cross section is calculated as:
->>>>>>> d3550389
 
     .. math::
 
        \frac{\int_{r \in V} dr \int_{4\pi} d\Omega \int_{E_g}^{E_{g-1}} dE \;
-<<<<<<< HEAD
-       \sigma_a (r, E) \psi (r, E, \Omega)}{\int_{r \in V} dr \int_{4\pi}
-       d\Omega \int_{E_g}^{E_{g-1}} dE \; \psi (r, E, \Omega)}.
-
-    Parameters
-    ----------
-    domain : openmc.Material or openmc.Cell or openmc.Universe or openmc.Mesh
-        The domain for spatial homogenization
-    domain_type : {'material', 'cell', 'distribcell', 'universe', 'mesh'}
-=======
         \psi (r, E, \Omega)}{\int_{r \in V} dr \int_{4\pi}
        d\Omega \int_{E_g}^{E_{g-1}} dE \; \frac{\psi (r, E, \Omega)}{v (r, E)}}.
-
-    Parameters
-    ----------
-    domain : openmc.Material or openmc.Cell or openmc.Universe
-        The domain for spatial homogenization
-    domain_type : {'material', 'cell', 'distribcell', 'universe'}
->>>>>>> d3550389
-        The domain type for spatial homogenization
-    groups : openmc.mgxs.EnergyGroups
-        The energy group structure for energy condensation
-    by_nuclide : bool
-        If true, computes cross sections for each nuclide in domain
-    name : str, optional
-        Name of the multi-group cross section. Used as a label to identify
-        tallies in OpenMC 'tallies.xml' file.
-
-    Attributes
-    ----------
-    name : str, optional
-        Name of the multi-group cross section
-    rxn_type : str
-        Reaction type (e.g., 'total', 'nu-fission', etc.)
-    by_nuclide : bool
-        If true, computes cross sections for each nuclide in domain
-<<<<<<< HEAD
-    domain : Material or Cell or Universe or Mesh
-        Domain for spatial homogenization
-    domain_type : {'material', 'cell', 'distribcell', 'universe', 'mesh'}
-=======
-    domain : Material or Cell or Universe
-        Domain for spatial homogenization
-    domain_type : {'material', 'cell', 'distribcell', 'universe'}
->>>>>>> d3550389
-        Domain type for spatial homogenization
-    energy_groups : openmc.mgxs.EnergyGroups
-        Energy group structure for energy condensation
-    tally_trigger : openmc.Trigger
-        An (optional) tally precision trigger given to each tally used to
-        compute the cross section
-    scores : list of str
-        The scores in each tally used to compute the multi-group cross section
-    filters : list of openmc.Filter
-        The filters in each tally used to compute the multi-group cross section
-    tally_keys : list of str
-        The keys into the tallies dictionary for each tally used to compute
-        the multi-group cross section
-    estimator : {'tracklength', 'analog'}
-        The tally estimator used to compute the multi-group cross section
-    tallies : collections.OrderedDict
-        OpenMC tallies needed to compute the multi-group cross section. The keys
-<<<<<<< HEAD
-        are strings listed in the :attr:`AbsorptionXS.tally_keys` property and
-=======
-        are strings listed in the :attr:`Velocity.tally_keys` property and
->>>>>>> d3550389
-        values are instances of :class:`openmc.Tally`.
-    rxn_rate_tally : openmc.Tally
-        Derived tally for the reaction rate tally used in the numerator to
-        compute the multi-group cross section. This attribute is None
-        unless the multi-group cross section has been computed.
-    xs_tally : openmc.Tally
-        Derived tally for the multi-group cross section. This attribute
-        is None unless the multi-group cross section has been computed.
-    num_subdomains : int
-        The number of subdomains is unity for 'material', 'cell' and 'universe'
-        domain types. This is equal to the number of cell instances
-        for 'distribcell' domain types (it is equal to unity prior to loading
-<<<<<<< HEAD
-        tally data from a statepoint file) and the number of mesh cells for
-        'mesh' domain types.
-    num_nuclides : int
-        The number of nuclides for which the multi-group cross section is
-        being tracked. This is unity if the by_nuclide attribute is False.
-    nuclides : Iterable of str or 'sum'
-        The optional user-specified nuclides for which to compute cross
-        sections (e.g., 'U-238', 'O-16'). If by_nuclide is True but nuclides
-        are not specified by the user, all nuclides in the spatial domain
-        are included. This attribute is 'sum' if by_nuclide is false.
-    sparse : bool
-        Whether or not the MGXS' tallies use SciPy's LIL sparse matrix format
-        for compressed data storage
-    loaded_sp : bool
-        Whether or not a statepoint file has been loaded with tally data
-    derived : bool
-        Whether or not the MGXS is merged from one or more other MGXS
-    hdf5_key : str
-        The key used to index multi-group cross sections in an HDF5 data store
-
-    """
-
-    def __init__(self, domain=None, domain_type=None,
-                 groups=None, by_nuclide=False, name=''):
-        super(InverseVelocity, self).__init__(domain, domain_type,
-                                       groups, by_nuclide, name)
-        self._rxn_type = 'inverse-velocity'
-
-
-class PromptNeutronLifetime(MGXS):
-    """The prompt neutron lifetime.
-
-    This class can be used for both OpenMC input generation and tally data
-    post-processing to compute spatially-homogenized and energy-integrated
-    multi-group cross sections for multi-group neutronics calculations. At a
-    minimum, one needs to set the :attr:`PromptNeutronLifetime.energy_groups`
-    and :attr:`PromptNeutronLifetime.domain` properties. Tallies for the flux
-    and appropriate reaction rates over the specified domain are generated
-    automatically via the :attr:`PromptNeutronLifetime.tallies` property, which
-    can then be appended to a :class:`openmc.Tallies` instance.
-
-    For post-processing, the :meth:`MGXS.load_from_statepoint` will pull in the
-    necessary data to compute multi-group cross sections from a
-    :class:`openmc.StatePoint` instance. The derived multi-group cross section
-    can then be obtained from the :attr:`PromptNeutronLifetime.xs_tally`
-    property.
-
-    For a spatial domain :math:`V` and energy group :math:`[E_g,E_{g-1}]`, the
-    fission spectrum is calculated as:
-
-    .. math::
-
-       \langle \nu\sigma_{f,\rightarrow g} \phi \rangle &= \int_{r \in V} dr
-       \int_{4\pi} d\Omega' \int_0^\infty dE' \int_{E_g}^{E_{g-1}} dE \; \chi(E)
-       \nu\sigma_f (r, E') \psi(r, E', \Omega')\\
-       \langle \nu\sigma_f \phi \rangle &= \int_{r \in V} dr \int_{4\pi}
-       d\Omega' \int_0^\infty dE' \int_0^\infty dE \; \chi(E) \nu\sigma_f (r,
-       E') \psi(r, E', \Omega') \\
-       \chi_g &= \frac{\langle \nu\sigma_{f,\rightarrow g} \phi \rangle}{\langle
-       \nu\sigma_f \phi \rangle}
 
     Parameters
     ----------
@@ -5434,7 +5169,7 @@
         The tally estimator used to compute the multi-group cross section
     tallies : collections.OrderedDict
         OpenMC tallies needed to compute the multi-group cross section. The keys
-        are strings listed in the :attr:`ChiDelayed.tally_keys` property and
+        are strings listed in the :attr:`Velocity.tally_keys` property and
         values are instances of :class:`openmc.Tally`.
     rxn_rate_tally : openmc.Tally
         Derived tally for the reaction rate tally used in the numerator to
@@ -5445,11 +5180,10 @@
         is None unless the multi-group cross section has been computed.
     num_subdomains : int
         The number of subdomains is unity for 'material', 'cell' and 'universe'
-        domain types. When the  This is equal to the number of cell instances
+        domain types. This is equal to the number of cell instances
         for 'distribcell' domain types (it is equal to unity prior to loading
-=======
->>>>>>> d3550389
-        tally data from a statepoint file).
+        tally data from a statepoint file) and the number of mesh cells for
+        'mesh' domain types.
     num_nuclides : int
         The number of nuclides for which the multi-group cross section is
         being tracked. This is unity if the by_nuclide attribute is False.
@@ -5472,35 +5206,18 @@
 
     def __init__(self, domain=None, domain_type=None,
                  groups=None, by_nuclide=False, name=''):
-<<<<<<< HEAD
-        super(PromptNeutronLifetime, self).__init__(domain, domain_type, groups, by_nuclide, name)
-        self._rxn_type = 'prompt-neutron-lifetime'
-
-    @property
-    def scores(self):
-        return ['nu-fission', 'inverse-velocity']
-
-    @property
-    def tally_keys(self):
-        return ['nu-fission', 'inverse-velocity']
-=======
         super(Velocity, self).__init__(domain, domain_type,
-                                              groups, by_nuclide, name)
+                                       groups, by_nuclide, name)
         self._rxn_type = 'velocity'
 
     @property
     def scores(self):
         return ['inverse-velocity', 'flux']
->>>>>>> d3550389
 
     @property
     def rxn_rate_tally(self):
         if self._rxn_rate_tally is None:
-<<<<<<< HEAD
-            self._rxn_rate_tally = self.tallies['inverse-velocity']
-=======
             self._rxn_rate_tally = self.tallies['flux']
->>>>>>> d3550389
             self._rxn_rate_tally.sparse = self.sparse
         return self._rxn_rate_tally
 
@@ -5508,19 +5225,11 @@
     def xs_tally(self):
 
         if self._xs_tally is None:
-<<<<<<< HEAD
-            nu_fission = self.tallies['nu-fission']
-
-            # Compute the prompt neutron lifetime
-            self._xs_tally = self.rxn_rate_tally / 100.0 / nu_fission
-            super(PromptNeutronLifetime, self)._compute_xs()
-=======
             inverse_velocity = self.tallies['inverse-velocity']
 
             # Compute the velocity
             self._xs_tally = self.rxn_rate_tally / inverse_velocity
             super(Velocity, self)._compute_xs()
->>>>>>> d3550389
 
         return self._xs_tally
 
@@ -5549,7 +5258,6 @@
             cv.check_iterable_type('subdomains', subdomains, Integral)
         elif self.domain_type == 'distribcell':
             subdomains = np.arange(self.num_subdomains, dtype=np.int)
-<<<<<<< HEAD
         elif self.domain_type == 'mesh':
             subdomains = []
             if (len(self.domain.dimension) == 3):
@@ -5563,8 +5271,6 @@
                 for x in range(1,nx+1):
                     for y in range(1,ny+1):
                         subdomains.append((x, y, 1))
-=======
->>>>>>> d3550389
         else:
             subdomains = [self.domain.id]
 
@@ -5606,12 +5312,8 @@
                     string += '{0: <16}=\t{1}\n'.format('\tNuclide', nuclide)
 
                 # Build header for cross section type
-<<<<<<< HEAD
-                string += '{0: <16}\n'.format('\tCross Sections [seconds]:')
-=======
                 string += '{0: <16}\n'.format\
                           ('\tVelocity [cm/second]:')
->>>>>>> d3550389
 
                 template = '{0: <12}Group {1} [{2: <10} - {3: <10}MeV]:\t'
 
@@ -5630,9 +5332,6 @@
                 string += '\n'
             string += '\n'
 
-<<<<<<< HEAD
-        print(string)
-=======
         print(string)
 
 
@@ -5664,9 +5363,9 @@
 
     Parameters
     ----------
-    domain : openmc.Material or openmc.Cell or openmc.Universe
+    domain : openmc.Material or openmc.Cell or openmc.Universe or openmc.Mesh
         The domain for spatial homogenization
-    domain_type : {'material', 'cell', 'distribcell', 'universe'}
+    domain_type : {'material', 'cell', 'distribcell', 'universe', 'mesh'}
         The domain type for spatial homogenization
     groups : openmc.mgxs.EnergyGroups
         The energy group structure for energy condensation
@@ -5684,9 +5383,9 @@
         Reaction type (e.g., 'total', 'nu-fission', etc.)
     by_nuclide : bool
         If true, computes cross sections for each nuclide in domain
-    domain : Material or Cell or Universe
+    domain : Material or Cell or Universe or Mesh
         Domain for spatial homogenization
-    domain_type : {'material', 'cell', 'distribcell', 'universe'}
+    domain_type : {'material', 'cell', 'distribcell', 'universe', 'mesh'}
         Domain type for spatial homogenization
     energy_groups : openmc.mgxs.EnergyGroups
         Energy group structure for energy condensation
@@ -5754,5 +5453,4 @@
             self._rxn_rate_tally = self.tallies['nu-fission'] - \
                                    self.tallies['delayed-nu-fission']
             self._rxn_rate_tally.sparse = self.sparse
-        return self._rxn_rate_tally
->>>>>>> d3550389
+        return self._rxn_rate_tally