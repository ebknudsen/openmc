import sys
import os
import copy
import pickle
from numbers import Integral
from collections import OrderedDict
from warnings import warn

import numpy as np

import openmc
import openmc.mgxs
import openmc.checkvalue as cv


if sys.version_info[0] >= 3:
    basestring = str


class Library(object):
    """A multi-group cross section library for some energy group structure.

    This class can be used for both OpenMC input generation and tally data
    post-processing to compute spatially-homogenized and energy-integrated
    multi-group cross sections for deterministic neutronics calculations.

    This class helps automate the generation of MGXS objects for some energy
    group structure and domain type. The Library serves as a collection for
    MGXS objects with routines to automate the initialization of tallies for
    input files, the loading of tally data from statepoint files, data storage,
    energy group condensation and more.

    Parameters
    ----------
    openmc_geometry : openmc.Geometry
        A geometry which has been initialized with a root universe
    by_nuclide : bool
        If true, computes cross sections for each nuclide in each domain
    mgxs_types : Iterable of str
        The types of cross sections in the library (e.g., ['total', 'scatter'])
    name : str, optional
        Name of the multi-group cross section. library Used as a label to
        identify tallies in OpenMC 'tallies.xml' file.

    Attributes
    ----------
    openmc_geometry : openmc.Geometry
        An geometry which has been initialized with a root universe
    opencg_geometry : opencg.Geometry
        An OpenCG geometry object equivalent to the OpenMC geometry
        encapsulated by the summary file. Use of this attribute requires
        installation of the OpenCG Python module.
    by_nuclide : bool
        If true, computes cross sections for each nuclide in each domain
    mgxs_types : Iterable of str
        The types of cross sections in the library (e.g., ['total', 'scatter'])
    domain_type : {'material', 'cell', 'distribcell', 'universe'}
        Domain type for spatial homogenization
    domains : Iterable of openmc.Material, openmc.Cell or openmc.Universe
        The spatial domain(s) for which MGXS in the Library are computed
    correction : {'P0', None}
        Apply the P0 correction to scattering matrices if set to 'P0'
    legendre_order : int
        The highest legendre moment in the scattering matrices (default is 0)
    energy_groups : openmc.mgxs.EnergyGroups
        Energy group structure for energy condensation
    tally_trigger : openmc.Trigger
        An (optional) tally precision trigger given to each tally used to
        compute the cross section
    all_mgxs : collections.OrderedDict
        MGXS objects keyed by domain ID and cross section type
    sp_filename : str
        The filename of the statepoint with tally data used to the
        compute cross sections
    keff : Real or None
        The combined keff from the statepoint file with tally data used to
        compute cross sections (for eigenvalue calculations only)
    name : str, optional
        Name of the multi-group cross section library. Used as a label to
        identify tallies in OpenMC 'tallies.xml' file.
    sparse : bool
        Whether or not the Library's tallies use SciPy's LIL sparse matrix
        format for compressed data storage

    """

    def __init__(self, openmc_geometry, by_nuclide=False,
                 mgxs_types=None, name=''):

        self._name = ''
        self._openmc_geometry = None
        self._opencg_geometry = None
        self._by_nuclide = None
        self._mgxs_types = []
        self._domain_type = None
        self._domains = 'all'
        self._energy_groups = None
        self._correction = 'P0'
        self._legendre_order = 0
        self._tally_trigger = None
        self._all_mgxs = OrderedDict()
        self._sp_filename = None
        self._keff = None
        self._sparse = False

        self.name = name
        self.openmc_geometry = openmc_geometry
        self.by_nuclide = by_nuclide

        if mgxs_types is not None:
            self.mgxs_types = mgxs_types

    def __deepcopy__(self, memo):
        existing = memo.get(id(self))

        # If this is the first time we have tried to copy this object, copy it
        if existing is None:
            clone = type(self).__new__(type(self))
            clone._name = self.name
            clone._openmc_geometry = self.openmc_geometry
            clone._opencg_geometry = None
            clone._by_nuclide = self.by_nuclide
            clone._mgxs_types = self.mgxs_types
            clone._domain_type = self.domain_type
            clone._domains = copy.deepcopy(self.domains)
            clone._correction = self.correction
            clone._legendre_order = self.legendre_order
            clone._energy_groups = copy.deepcopy(self.energy_groups, memo)
            clone._tally_trigger = copy.deepcopy(self.tally_trigger, memo)
            clone._all_mgxs = copy.deepcopy(self.all_mgxs)
            clone._sp_filename = self._sp_filename
            clone._keff = self._keff
            clone._sparse = self.sparse

            clone._all_mgxs = OrderedDict()
            for domain in self.domains:
                clone.all_mgxs[domain.id] = OrderedDict()
                for mgxs_type in self.mgxs_types:
                    mgxs = copy.deepcopy(self.all_mgxs[domain.id][mgxs_type])
                    clone.all_mgxs[domain.id][mgxs_type] = mgxs

            memo[id(self)] = clone

            return clone

        # If this object has been copied before, return the first copy made
        else:
            return existing

    @property
    def openmc_geometry(self):
        return self._openmc_geometry

    @property
    def opencg_geometry(self):
        if self._opencg_geometry is None:
            from openmc.opencg_compatible import get_opencg_geometry
            self._opencg_geometry = get_opencg_geometry(self._openmc_geometry)
        return self._opencg_geometry

    @property
    def name(self):
        return self._name

    @property
    def mgxs_types(self):
        return self._mgxs_types

    @property
    def by_nuclide(self):
        return self._by_nuclide

    @property
    def domain_type(self):
        return self._domain_type

    @property
    def domains(self):
        if self._domains == 'all':
            if self.domain_type == 'material':
                return self.openmc_geometry.get_all_materials()
            elif self.domain_type in ['cell', 'distribcell']:
                return self.openmc_geometry.get_all_material_cells()
            elif self.domain_type == 'universe':
                return self.openmc_geometry.get_all_universes()
            else:
                raise ValueError('Unable to get domains without a domain type')
        else:
            return self._domains

    @property
    def energy_groups(self):
        return self._energy_groups

    @property
    def correction(self):
        return self._correction

    @property
    def legendre_order(self):
        return self._legendre_order

    @property
    def tally_trigger(self):
        return self._tally_trigger

    @property
    def num_groups(self):
        return self.energy_groups.num_groups

    @property
    def all_mgxs(self):
        return self._all_mgxs

    @property
    def sp_filename(self):
        return self._sp_filename

    @property
    def keff(self):
        return self._keff

    @property
    def sparse(self):
        return self._sparse

    @openmc_geometry.setter
    def openmc_geometry(self, openmc_geometry):
        cv.check_type('openmc_geometry', openmc_geometry, openmc.Geometry)
        self._openmc_geometry = openmc_geometry
        self._opencg_geometry = None

    @name.setter
    def name(self, name):
        cv.check_type('name', name, basestring)
        self._name = name

    @mgxs_types.setter
    def mgxs_types(self, mgxs_types):
        if mgxs_types == 'all':
            self._mgxs_types = openmc.mgxs.MGXS_TYPES
        else:
            cv.check_iterable_type('mgxs_types', mgxs_types, basestring)
            for mgxs_type in mgxs_types:
                cv.check_value('mgxs_type', mgxs_type, openmc.mgxs.MGXS_TYPES)
            self._mgxs_types = mgxs_types

    @by_nuclide.setter
    def by_nuclide(self, by_nuclide):
        cv.check_type('by_nuclide', by_nuclide, bool)
        self._by_nuclide = by_nuclide

    @domain_type.setter
    def domain_type(self, domain_type):
        cv.check_value('domain type', domain_type, openmc.mgxs.DOMAIN_TYPES)
        self._domain_type = domain_type

    @domains.setter
    def domains(self, domains):

        # Use all materials, cells or universes in the geometry as domains
        if domains == 'all':
            self._domains = domains

        # User specified a list of material, cell or universe domains
        else:
            if self.domain_type == 'material':
                cv.check_iterable_type('domain', domains, openmc.Material)
                all_domains = self.openmc_geometry.get_all_materials()
            elif self.domain_type in ['cell', 'distribcell']:
                cv.check_iterable_type('domain', domains, openmc.Cell)
                all_domains = self.openmc_geometry.get_all_material_cells()
            elif self.domain_type == 'universe':
                cv.check_iterable_type('domain', domains, openmc.Universe)
                all_domains = self.openmc_geometry.get_all_universes()
            else:
                raise ValueError('Unable to set domains with domain '
                                 'type "{}"'.format(self.domain_type))

            # Check that each domain can be found in the geometry
            for domain in domains:
                if domain not in all_domains:
                    raise ValueError('Domain "{}" could not be found in the '
                                     'geometry.'.format(domain))

            self._domains = domains

    @energy_groups.setter
    def energy_groups(self, energy_groups):
        cv.check_type('energy groups', energy_groups, openmc.mgxs.EnergyGroups)
        self._energy_groups = energy_groups

    @correction.setter
    def correction(self, correction):
        cv.check_value('correction', correction, ('P0', None))

        if correction == 'P0' and self.legendre_order > 0:
            warn('The P0 correction will be ignored since the scattering '
                 'order "{}" is greater than zero'.format(self.legendre_order))

        self._correction = correction

    @legendre_order.setter
    def legendre_order(self, legendre_order):
        cv.check_type('legendre_order', legendre_order, Integral)
        cv.check_greater_than('legendre_order', legendre_order, 0, equality=True)
        cv.check_less_than('legendre_order', legendre_order, 10, equality=True)

        if self.correction == 'P0' and legendre_order > 0:
            msg = 'The P0 correction will be ignored since the scattering ' \
                  'order {} is greater than zero'.format(self.legendre_order)
            warn(msg, RuntimeWarning)
            self.correction = None

        self._legendre_order = legendre_order

    @tally_trigger.setter
    def tally_trigger(self, tally_trigger):
        cv.check_type('tally trigger', tally_trigger, openmc.Trigger)
        self._tally_trigger = tally_trigger

    @sparse.setter
    def sparse(self, sparse):
        """Convert tally data from NumPy arrays to SciPy list of lists (LIL)
        sparse matrices, and vice versa.

        This property may be used to reduce the amount of data in memory during
        tally data processing. The tally data will be stored as SciPy LIL
        matrices internally within the Tally object. All tally data access
        properties and methods will return data as a dense NumPy array.

        """

        cv.check_type('sparse', sparse, bool)

        # Sparsify or densify each MGXS in the Library
        for domain in self.domains:
            for mgxs_type in self.mgxs_types:
                mgxs = self.get_mgxs(domain, mgxs_type)
                mgxs.sparse = self.sparse

        self._sparse = sparse

    def build_library(self):
        """Initialize MGXS objects in each domain and for each reaction type
        in the library.

        This routine will populate the all_mgxs instance attribute dictionary
        with MGXS subclass objects keyed by each domain ID (e.g., Material IDs)
        and cross section type (e.g., 'nu-fission', 'total', etc.).

        """

        # Initialize MGXS for each domain and mgxs type and store in dictionary
        for domain in self.domains:
            self.all_mgxs[domain.id] = OrderedDict()
            for mgxs_type in self.mgxs_types:
                mgxs = openmc.mgxs.MGXS.get_mgxs(mgxs_type, name=self.name)
                mgxs.domain = domain
                mgxs.domain_type = self.domain_type
                mgxs.energy_groups = self.energy_groups
                mgxs.by_nuclide = self.by_nuclide

                # If a tally trigger was specified, add it to the MGXS
                if self.tally_trigger:
                    mgxs.tally_trigger = self.tally_trigger

                # Specify whether to use a transport ('P0') correction
                if isinstance(mgxs, openmc.mgxs.ScatterMatrixXS):
                    mgxs.correction = self.correction
                    mgxs.legendre_order = self.legendre_order

                self.all_mgxs[domain.id][mgxs_type] = mgxs

    def add_to_tallies_file(self, tallies_file, merge=True):
        """Add all tallies from all MGXS objects to a tallies file.

        NOTE: This assumes that :meth:`Library.build_library` has been called

        Parameters
        ----------
        tallies_file : openmc.Tallies
            A Tallies collection to add each MGXS' tallies to generate a
            'tallies.xml' input file for OpenMC
        merge : bool
            Indicate whether tallies should be merged when possible. Defaults
            to True.

        """

        cv.check_type('tallies_file', tallies_file, openmc.Tallies)

        # Add tallies from each MGXS for each domain and mgxs type
        for domain in self.domains:
            for mgxs_type in self.mgxs_types:
                mgxs = self.get_mgxs(domain, mgxs_type)
                for tally in mgxs.tallies.values():
                    tallies_file.append(tally, merge=merge)

    def load_from_statepoint(self, statepoint):
        """Extracts tallies in an OpenMC StatePoint with the data needed to
        compute multi-group cross sections.

        This method is needed to compute cross section data from tallies
        in an OpenMC StatePoint object.

        NOTE: The statepoint must first be linked with an OpenMC Summary object.

        Parameters
        ----------
        statepoint : openmc.StatePoint
            An OpenMC StatePoint object with tally data

        Raises
        ------
        ValueError
            When this method is called with a statepoint that has not been
            linked with a summary object.

        """

        cv.check_type('statepoint', statepoint, openmc.StatePoint)

        if statepoint.summary is None:
            msg = 'Unable to load data from a statepoint which has not been ' \
                  'linked with a summary file'
            raise ValueError(msg)

        self._sp_filename = statepoint._f.filename
        self._openmc_geometry = statepoint.summary.openmc_geometry
        self._nuclides = statepoint.summary.nuclides

        if statepoint.run_mode == 'k-eigenvalue':
            self._keff = statepoint.k_combined[0]

        # Load tallies for each MGXS for each domain and mgxs type
        for domain in self.domains:
            for mgxs_type in self.mgxs_types:
                mgxs = self.get_mgxs(domain, mgxs_type)
                mgxs.load_from_statepoint(statepoint)
                mgxs.sparse = self.sparse

    def get_mgxs(self, domain, mgxs_type):
        """Return the MGXS object for some domain and reaction rate type.

        This routine searches the library for an MGXS object for the spatial
        domain and reaction rate type requested by the user.

        NOTE: This routine must be called after the build_library() routine.

        Parameters
        ----------
        domain : Material or Cell or Universe or Integral
            The material, cell, or universe object of interest (or its ID)
<<<<<<< HEAD
        mgxs_type : {'total', 'transport', 'nu-transport', 'absorption', 'capture', 'fission', 'nu-fission', 'kappa-fission', 'scatter', 'nu-scatter', 'scatter matrix', 'nu-scatter matrix', 'multiplicity matrix', 'nu-fission matrix', chi', 'chi-prompt', 'velocity', 'prompt-nu-fission'}
=======
        mgxs_type : {'total', 'transport', 'nu-transport', 'absorption', 'capture', 'fission', 'nu-fission', 'kappa-fission', 'scatter', 'nu-scatter', 'scatter matrix', 'nu-scatter matrix', 'multiplicity matrix', 'nu-fission matrix', chi', 'chi-prompt', 'inverse-velocity', 'prompt-nu-fission'}
>>>>>>> 892e6419
            The type of multi-group cross section object to return

        Returns
        -------
        openmc.mgxs.MGXS
            The MGXS object for the requested domain and reaction rate type

        Raises
        ------
        ValueError
            If no MGXS object can be found for the requested domain or
            multi-group cross section type

        """

        if self.domain_type == 'material':
            cv.check_type('domain', domain, (openmc.Material, Integral))
        elif self.domain_type == 'cell' or self.domain_type == 'distribcell':
            cv.check_type('domain', domain, (openmc.Cell, Integral))
        elif self.domain_type == 'universe':
            cv.check_type('domain', domain, (openmc.Universe, Integral))

        # Check that requested domain is included in library
        if isinstance(domain, Integral):
            domain_id = domain
            for domain in self.domains:
                if domain_id == domain.id:
                    break
            else:
                msg = 'Unable to find MGXS for "{0}" "{1}" in ' \
                      'library'.format(self.domain_type, domain_id)
                raise ValueError(msg)
        else:
            domain_id = domain.id

        # Check that requested domain is included in library
        if mgxs_type not in self.mgxs_types:
            msg = 'Unable to find MGXS type "{0}"'.format(mgxs_type)
            raise ValueError(msg)

        return self.all_mgxs[domain_id][mgxs_type]

    def get_condensed_library(self, coarse_groups):
        """Construct an energy-condensed version of this library.

        This routine condenses each of the multi-group cross sections in the
        library to a coarse energy group structure. NOTE: This routine must
        be called after the load_from_statepoint(...) routine loads the tallies
        from the statepoint into each of the cross sections.

        Parameters
        ----------
        coarse_groups : openmc.mgxs.EnergyGroups
            The coarse energy group structure of interest

        Returns
        -------
        Library
            A new multi-group cross section library condensed to the group
            structure of interest

        Raises
        ------
        ValueError
            When this method is called before a statepoint has been loaded

        See also
        --------
        MGXS.get_condensed_xs(coarse_groups)

        """

        if self.sp_filename is None:
            msg = 'Unable to get a condensed coarse group cross section ' \
                  'library since the statepoint has not yet been loaded'
            raise ValueError(msg)

        cv.check_type('coarse_groups', coarse_groups, openmc.mgxs.EnergyGroups)
        cv.check_less_than('coarse groups', coarse_groups.num_groups,
                           self.num_groups, equality=True)
        cv.check_value('upper coarse energy', coarse_groups.group_edges[-1],
                       [self.energy_groups.group_edges[-1]])
        cv.check_value('lower coarse energy', coarse_groups.group_edges[0],
                       [self.energy_groups.group_edges[0]])

        # Clone this Library to initialize the condensed version
        condensed_library = copy.deepcopy(self)
        condensed_library.energy_groups = coarse_groups

        # Condense the MGXS for each domain and mgxs type
        for domain in self.domains:
            for mgxs_type in self.mgxs_types:
                mgxs = condensed_library.get_mgxs(domain, mgxs_type)
                condensed_mgxs = mgxs.get_condensed_xs(coarse_groups)
                condensed_library.all_mgxs[domain.id][mgxs_type] = condensed_mgxs

        return condensed_library

    def get_subdomain_avg_library(self):
        """Construct a subdomain-averaged version of this library.

        This routine averages each multi-group cross section across distribcell
        instances. The method performs spatial homogenization to compute the
        scalar flux-weighted average cross section across the subdomains.

        NOTE: This method is only relevant for distribcell domain types and
        simplys returns a deep copy of the library for all other domains types.

        Returns
        -------
        openmc.mgxs.Library
            A new multi-group cross section library averaged across subdomains

        Raises
        ------
        ValueError
            When this method is called before a statepoint has been loaded

        See also
        --------
        MGXS.get_subdomain_avg_xs(subdomains)

        """

        if self.sp_filename is None:
            msg = 'Unable to get a subdomain-averaged cross section ' \
                  'library since the statepoint has not yet been loaded'
            raise ValueError(msg)

        # Clone this Library to initialize the subdomain-averaged version
        subdomain_avg_library = copy.deepcopy(self)

        if subdomain_avg_library.domain_type == 'distribcell':
            subdomain_avg_library.domain_type = 'cell'
        else:
            return subdomain_avg_library

        # Subdomain average the MGXS for each domain and mgxs type
        for domain in self.domains:
            for mgxs_type in self.mgxs_types:
                mgxs = subdomain_avg_library.get_mgxs(domain, mgxs_type)
                if mgxs.domain_type == 'distribcell':
                    avg_mgxs = mgxs.get_subdomain_avg_xs()
                    subdomain_avg_library.all_mgxs[domain.id][mgxs_type] = avg_mgxs

        return subdomain_avg_library

    def build_hdf5_store(self, filename='mgxs.h5', directory='mgxs',
                         subdomains='all', nuclides='all', xs_type='macro',
                         row_column='inout'):
        """Export the multi-group cross section library to an HDF5 binary file.

        This method constructs an HDF5 file which stores the library's
        multi-group cross section data. The data is stored in a hierarchy of
        HDF5 groups from the domain type, domain id, subdomain id (for
        distribcell domains), nuclides and cross section types. Two datasets for
        the mean and standard deviation are stored for each subdomain entry in
        the HDF5 file. The number of groups is stored as a file attribute.

        NOTE: This requires the h5py Python package.

        Parameters
        ----------
        filename : str
            Filename for the HDF5 file. Defaults to 'mgxs.h5'.
        directory : str
            Directory for the HDF5 file. Defaults to 'mgxs'.
        subdomains : {'all', 'avg'}
            Report all subdomains or the average of all subdomain cross sections
            in the report. Defaults to 'all'.
        nuclides : {'all', 'sum'}
            The nuclides of the cross-sections to include in the report. This
            may be a list of nuclide name strings (e.g., ['U235', 'U238']).
            The special string 'all' will report the cross sections for all
            nuclides in the spatial domain. The special string 'sum' will report
            the cross sections summed over all nuclides. Defaults to 'all'.
        xs_type: {'macro', 'micro'}
            Store the macro or micro cross section in units of cm^-1 or barns.
            Defaults to 'macro'.
        row_column: {'inout', 'outin'}
            Store scattering matrices indexed first by incoming group and
            second by outgoing group ('inout'), or vice versa ('outin').
            Defaults to 'inout'.

        Raises
        ------
        ValueError
            When this method is called before a statepoint has been loaded

        See also
        --------
        MGXS.build_hdf5_store(filename, directory, xs_type)

        """

        if self.sp_filename is None:
            msg = 'Unable to export multi-group cross section library ' \
                  'since a statepoint has not yet been loaded'
            raise ValueError(msg)

        cv.check_type('filename', filename, basestring)
        cv.check_type('directory', directory, basestring)

        import h5py

        # Make directory if it does not exist
        if not os.path.exists(directory):
            os.makedirs(directory)

        # Add an attribute for the number of energy groups to the HDF5 file
        full_filename = os.path.join(directory, filename)
        full_filename = full_filename.replace(' ', '-')
        f = h5py.File(full_filename, 'w')
        f.attrs['# groups'] = self.num_groups
        f.close()

        # Export MGXS for each domain and mgxs type to an HDF5 file
        for domain in self.domains:
            for mgxs_type in self.mgxs_types:
                mgxs = self.all_mgxs[domain.id][mgxs_type]

                if subdomains == 'avg':
                    mgxs = mgxs.get_subdomain_avg_xs()

                mgxs.build_hdf5_store(filename, directory, xs_type=xs_type,
                                      nuclides=nuclides, row_column=row_column)

    def dump_to_file(self, filename='mgxs', directory='mgxs'):
        """Store this Library object in a pickle binary file.

        Parameters
        ----------
        filename : str
            Filename for the pickle file. Defaults to 'mgxs'.
        directory : str
            Directory for the pickle file. Defaults to 'mgxs'.

        See also
        --------
        Library.load_from_file(filename, directory)

        """

        cv.check_type('filename', filename, basestring)
        cv.check_type('directory', directory, basestring)

        # Make directory if it does not exist
        if not os.path.exists(directory):
            os.makedirs(directory)

        full_filename = os.path.join(directory, filename + '.pkl')
        full_filename = full_filename.replace(' ', '-')

        # Load and return pickled Library object
        pickle.dump(self, open(full_filename, 'wb'))

    @staticmethod
    def load_from_file(filename='mgxs', directory='mgxs'):
        """Load a Library object from a pickle binary file.

        Parameters
        ----------
        filename : str
            Filename for the pickle file. Defaults to 'mgxs'.
        directory : str
            Directory for the pickle file. Defaults to 'mgxs'.

        Returns
        -------
        Library
            A Library object loaded from the pickle binary file

        See also
        --------
        Library.dump_to_file(mgxs_lib, filename, directory)

        """

        cv.check_type('filename', filename, basestring)
        cv.check_type('directory', directory, basestring)

        # Make directory if it does not exist
        if not os.path.exists(directory):
            os.makedirs(directory)

        full_filename = os.path.join(directory, filename + '.pkl')
        full_filename = full_filename.replace(' ', '-')

        # Load and return pickled Library object
        return pickle.load(open(full_filename, 'rb'))

    def get_xsdata(self, domain, xsdata_name, nuclide='total', xs_type='macro',
                   xs_id='1m', order=None, tabular_legendre=None,
                   tabular_points=33):
        """Generates an openmc.XSdata object describing a multi-group cross section
        data set for eventual combination in to an openmc.MGXSLibrary object
        (i.e., the library).

        Parameters
        ----------
        domain : openmc.Material or openmc.Cell or openmc.Universe
            The domain for spatial homogenization
        xsdata_name : str
            Name to apply to the "xsdata" entry produced by this method
        nuclide : str
            A nuclide name string (e.g., 'U235').  Defaults to 'total' to
            obtain a material-wise macroscopic cross section.
        xs_type: {'macro', 'micro'}
            Provide the macro or micro cross section in units of cm^-1 or
            barns. Defaults to 'macro'. If the Library object is not tallied by
            nuclide this will be set to 'macro' regardless.
        xs_ids : str
            Cross section set identifier. Defaults to '1m'.
        order : int
            Scattering order for this data entry.  Default is None,
            which will set the XSdata object to use the order of the
            Library.
        tabular_legendre : None or bool
            Flag to denote whether or not the Legendre expansion of the
            scattering angular distribution is to be converted to a tabular
            representation by OpenMC.  A value of `True` means that it is to be
            converted while a value of `False` means that it will not be.
            Defaults to `None` which leaves the default behavior of OpenMC in
            place (the distribution is converted to a tabular representation).
        tabular_points : int
            This parameter is not used unless the ``tabular_legendre``
            parameter is set to `True`.  In this case, this parameter sets the
            number of equally-spaced points in the domain of [-1,1] to be used
            in building the tabular distribution. Default is `33`.

        Returns
        -------
        xsdata : openmc.XSdata
            Multi-Group Cross Section data set object.

        Raises
        ------
        ValueError
            When the Library object is initialized with insufficient types of
            cross sections for the Library.

        See also
        --------
        Library.create_mg_library()

        """

        cv.check_type('domain', domain, (openmc.Material, openmc.Cell,
                                         openmc.Cell))
        cv.check_type('xsdata_name', xsdata_name, basestring)
        cv.check_type('nuclide', nuclide, basestring)
        cv.check_value('xs_type', xs_type, ['macro', 'micro'])
        cv.check_type('xs_id', xs_id, basestring)
        cv.check_type('order', order, (type(None), Integral))
        if order is not None:
            cv.check_greater_than('order', order, 0, equality=True)
            cv.check_less_than('order', order, 10, equality=True)
        cv.check_type('tabular_legendre', tabular_legendre,
                      (type(None), bool))
        if tabular_points is not None:
            cv.check_greater_than('tabular_points', tabular_points, 1)

        # Make sure statepoint has been loaded
        if self._sp_filename is None:
            msg = 'A StatePoint must be loaded before calling ' \
                  'the create_mg_library() function'
            raise ValueError(msg)

        # If gathering material-specific data, set the xs_type to macro
        if not self.by_nuclide:
            xs_type = 'macro'

        # Build & add metadata to XSdata object
        name = xsdata_name
        if nuclide is not 'total':
            name += '_' + nuclide
        name += '.' + xs_id
        xsdata = openmc.XSdata(name, self.energy_groups)

        if order is None:
            # Set the order to the Library's order (the defualt behavior)
            xsdata.order = self.legendre_order
        else:
            # Set the order of the xsdata object to the minimum of
            # the provided order or the Library's order.
            xsdata.order = min(order, self.legendre_order)

        # Set the tabular_legendre option if needed
        if tabular_legendre is not None:
            xsdata.tabular_legendre = {'enable': tabular_legendre,
                                       'num_points': tabular_points}

        if nuclide is not 'total':
            xsdata.zaid = self._nuclides[nuclide][0]
            xsdata.awr = self._nuclides[nuclide][1]

        # Now get xs data itself
        if 'nu-transport' in self.mgxs_types and self.correction == 'P0':
            mymgxs = self.get_mgxs(domain, 'nu-transport')
            xsdata.set_total_mgxs(mymgxs, xs_type=xs_type, nuclide=[nuclide])
        elif 'total' in self.mgxs_types:
            mymgxs = self.get_mgxs(domain, 'total')
            xsdata.set_total_mgxs(mymgxs, xs_type=xs_type, nuclide=[nuclide])
        if 'absorption' in self.mgxs_types:
            mymgxs = self.get_mgxs(domain, 'absorption')
            xsdata.set_absorption_mgxs(mymgxs, xs_type=xs_type,
                                       nuclide=[nuclide])
        if 'fission' in self.mgxs_types:
            mymgxs = self.get_mgxs(domain, 'fission')
            xsdata.set_fission_mgxs(mymgxs, xs_type=xs_type,
                                    nuclide=[nuclide])
        if 'kappa-fission' in self.mgxs_types:
            mymgxs = self.get_mgxs(domain, 'kappa-fission')
            xsdata.set_kappa_fission_mgxs(mymgxs, xs_type=xs_type,
                                          nuclide=[nuclide])
        # For chi and nu-fission we can either have only a nu-fission matrix
        # provided, or vectors of chi and nu-fission provided
        if 'nu-fission matrix' in self.mgxs_types:
            mymgxs = self.get_mgxs(domain, 'nu-fission matrix')
            xsdata.set_nu_fission_mgxs(mymgxs, xs_type=xs_type,
                                       nuclide=[nuclide])
        else:
            if 'chi' in self.mgxs_types:
                mymgxs = self.get_mgxs(domain, 'chi')
                xsdata.set_chi_mgxs(mymgxs, xs_type=xs_type, nuclide=[nuclide])
            if 'nu-fission' in self.mgxs_types:
                mymgxs = self.get_mgxs(domain, 'nu-fission')
                xsdata.set_nu_fission_mgxs(mymgxs, xs_type=xs_type,
                                           nuclide=[nuclide])
        # If multiplicity matrix is available, prefer that
        if 'multiplicity matrix' in self.mgxs_types:
            mymgxs = self.get_mgxs(domain, 'multiplicity matrix')
            xsdata.set_multiplicity_mgxs(mymgxs, xs_type=xs_type,
                                         nuclide=[nuclide])
            using_multiplicity = True
        # multiplicity wil fall back to using scatter and nu-scatter
        elif ((('scatter matrix' in self.mgxs_types) and
               ('nu-scatter matrix' in self.mgxs_types))):
            scatt_mgxs = self.get_mgxs(domain, 'scatter matrix')
            nuscatt_mgxs = self.get_mgxs(domain, 'nu-scatter matrix')
            xsdata.set_multiplicity_mgxs(nuscatt_mgxs, scatt_mgxs,
                                         xs_type=xs_type, nuclide=[nuclide])
            using_multiplicity = True
        else:
            using_multiplicity = False

        if using_multiplicity:
            nuscatt_mgxs = self.get_mgxs(domain, 'nu-scatter matrix')
            xsdata.set_scatter_mgxs(nuscatt_mgxs, xs_type=xs_type,
                                    nuclide=[nuclide])
        else:
            if 'nu-scatter matrix' in self.mgxs_types:
                nuscatt_mgxs = self.get_mgxs(domain, 'nu-scatter matrix')
                xsdata.set_scatter_mgxs(nuscatt_mgxs, xs_type=xs_type,
                                        nuclide=[nuclide])

                # Since we are not using multiplicity, then
                # scattering multiplication (nu-scatter) must be
                # accounted for approximately by using an adjusted
                # absorption cross section.
                if 'total' in self.mgxs_types:
                    xsdata.absorption = \
                        np.subtract(xsdata.total,
                                    np.sum(xsdata.scatter[0, :, :], axis=1))

        return xsdata

    def create_mg_library(self, xs_type='macro', xsdata_names=None,
                          xs_ids=None, tabular_legendre=None,
                          tabular_points=33):
        """Creates an openmc.MGXSLibrary object to contain the MGXS data for the
        Multi-Group mode of OpenMC.

        Parameters
        ----------
        xs_type: {'macro', 'micro'}
            Provide the macro or micro cross section in units of cm^-1 or
            barns. Defaults to 'macro'. If the Library object is not tallied by
            nuclide this will be set to 'macro' regardless.
        xsdata_names : Iterable of str
            List of names to apply to the "xsdata" entries in the
            resultant mgxs data file. Defaults to 'set1', 'set2', ...
        xs_ids : str or Iterable of str
            Cross section set identifier (i.e., '71c') for all
            data sets (if only str) or for each individual one
            (if iterable of str). Defaults to '1m'.
        tabular_legendre : None or bool
            Flag to denote whether or not the Legendre expansion of the
            scattering angular distribution is to be converted to a tabular
            representation by OpenMC.  A value of `True` means that it is to be
            converted while a value of `False` means that it will not be.
            Defaults to `None` which leaves the default behavior of OpenMC in
            place (the distribution is converted to a tabular representation).
        tabular_points : int
            This parameter is not used unless the ``tabular_legendre``
            parameter is set to `True`.  In this case, this parameter sets the
            number of equally-spaced points in the domain of [-1,1] to be used
            in building the tabular distribution. Default is `33`.

        Returns
        -------
        mgxs_file : openmc.MGXSLibrary
            Multi-Group Cross Section File that is ready to be printed to the
            file of choice by the user.

        Raises
        ------
        ValueError
            When the Library object is initialized with insufficient types of
            cross sections for the Library.

        See also
        --------
        Library.dump_to_file()
        Library.create_mg_mode()

        """

        # Check to ensure the Library contains the correct
        # multi-group cross section types
        self.check_library_for_openmc_mgxs()

        cv.check_value('xs_type', xs_type, ['macro', 'micro'])
        if xsdata_names is not None:
            cv.check_iterable_type('xsdata_names', xsdata_names, basestring)
        if xs_ids is not None:
            if isinstance(xs_ids, basestring):
                # If we only have a string lets convert it now to a list
                # of strings.
                xs_ids = [xs_ids for i in range(len(self.domains))]
            else:
                cv.check_iterable_type('xs_ids', xs_ids, basestring)
        else:
            xs_ids = ['1m' for i in range(len(self.domains))]

        # If gathering material-specific data, set the xs_type to macro
        if not self.by_nuclide:
            xs_type = 'macro'

        # Initialize file
        mgxs_file = openmc.MGXSLibrary(self.energy_groups)

        # Create the xsdata object and add it to the mgxs_file
        for i, domain in enumerate(self.domains):
            if self.by_nuclide:
                nuclides = list(domain.get_all_nuclides().keys())
            else:
                nuclides = ['total']
            for nuclide in nuclides:
                # Build & add metadata to XSdata object
                if xsdata_names is None:
                    xsdata_name = 'set' + str(i + 1)
                else:
                    xsdata_name = xsdata_names[i]
                if nuclide is not 'total':
                    xsdata_name += '_' + nuclide

                xsdata = self.get_xsdata(domain, xsdata_name, nuclide=nuclide,
                                         xs_type=xs_type, xs_id=xs_ids[i],
                                         tabular_legendre=tabular_legendre,
                                         tabular_points=tabular_points)

                mgxs_file.add_xsdata(xsdata)

        return mgxs_file

    def create_mg_mode(self, xsdata_names=None, xs_ids=None,
                       tabular_legendre=None, tabular_points=33):
        """Creates an openmc.MGXSLibrary object to contain the MGXS data for the
        Multi-Group mode of OpenMC as well as the associated openmc.Materials
        and openmc.Geometry objects. The created Geometry is the same as that
        used to generate the MGXS data, with the only differences being
        modifications to point to newly-created Materials which point to the
        multi-group data. This method only creates a macroscopic
        MGXS Library even if nuclidic tallies are specified in the Library.

        Parameters
        ----------
        xsdata_names : Iterable of str
            List of names to apply to the "xsdata" entries in the
            resultant mgxs data file. Defaults to 'set1', 'set2', ...
        xs_ids : str or Iterable of str
            Cross section set identifier (i.e., '71c') for all
            data sets (if only str) or for each individual one
            (if iterable of str). Defaults to '1m'.
        tabular_legendre : None or bool
            Flag to denote whether or not the Legendre expansion of the
            scattering angular distribution is to be converted to a tabular
            representation by OpenMC.  A value of `True` means that it is to be
            converted while a value of `False` means that it will not be.
            Defaults to `None` which leaves the default behavior of OpenMC in
            place (the distribution is converted to a tabular representation).
        tabular_points : int
            This parameter is not used unless the ``tabular_legendre``
            parameter is set to `True`.  In this case, this parameter sets the
            number of equally-spaced points in the domain of [-1,1] to be used
            in building the tabular distribution. Default is `33`.

        Returns
        -------
        mgxs_file : openmc.MGXSLibrary
            Multi-Group Cross Section File that is ready to be printed to the
            file of choice by the user.
        materials : openmc.Materials
            Materials file ready to be printed with all the macroscopic data
            present within this Library.
        geometry : openmc.Geometry
            Materials file ready to be printed with all the macroscopic data
            present within this Library.

        Raises
        ------
        ValueError
            When the Library object is initialized with insufficient types of
            cross sections for the Library.

        See also
        --------
        Library.create_mg_library()
        Library.dump_to_file()

        """

        # Check to ensure the Library contains the correct
        # multi-group cross section types
        self.check_library_for_openmc_mgxs()

        if xsdata_names is not None:
            cv.check_iterable_type('xsdata_names', xsdata_names, basestring)
        if xs_ids is not None:
            if isinstance(xs_ids, basestring):
                # If we only have a string lets convert it now to a list
                # of strings.
                xs_ids = [xs_ids for i in range(len(self.domains))]
            else:
                cv.check_iterable_type('xs_ids', xs_ids, basestring)
        else:
            xs_ids = ['1m' for i in range(len(self.domains))]
        xs_type = 'macro'

        # Initialize MGXS File
        mgxs_file = openmc.MGXSLibrary(self.energy_groups)

        # Create a copy of the Geometry to differentiate for these Macroscopics
        geometry = copy.deepcopy(self.openmc_geometry)
        materials = openmc.Materials()

        # Get all Cells from the Geometry for differentiation
        all_cells = geometry.get_all_material_cells()

        # Create the xsdata object and add it to the mgxs_file
        for i, domain in enumerate(self.domains):

            # Build & add metadata to XSdata object
            if xsdata_names is None:
                xsdata_name = 'set' + str(i + 1)
            else:
                xsdata_name = xsdata_names[i]

            # Create XSdata and Macroscopic for this domain
            xsdata = self.get_xsdata(domain, xsdata_name, nuclide='total',
                                     xs_type=xs_type, xs_id=xs_ids[i],
                                     tabular_legendre=tabular_legendre,
                                     tabular_points=tabular_points)
            mgxs_file.add_xsdata(xsdata)
            macroscopic = openmc.Macroscopic(name=xsdata_name, xs=xs_ids[i])

            # Create Material and add to collection
            material = openmc.Material(name=xsdata_name + '.' + xs_ids[i])
            material.add_macroscopic(macroscopic)
            materials.append(material)

            # Differentiate Geometry with new Material
            if self.domain_type == 'material':
                # Fill all appropriate Cells with new Material
                for cell in all_cells:
                    if cell.fill.id == domain.id:
                        cell.fill = material

            elif self.domain_type == 'cell':
                for cell in all_cells:
                    if cell.id == domain.id:
                        cell.fill = material

        return mgxs_file, materials, geometry

    def check_library_for_openmc_mgxs(self):
        """This routine will check the MGXS Types within a Library
        to ensure the MGXS types provided can be used to create
        a MGXS Library for OpenMC's Multi-Group mode.

        The rules to check include:

        - Either total or transport should be present.

          - Both can be available if one wants, but we should
            use whatever corresponds to Library.correction (if P0: transport)

        - Absorption and total (or transport) are required.
        - A nu-fission cross section and chi values are not required as a
          fixed source problem could be the target.
        - Fission and kappa-fission are not required as they are only
          needed to support tallies the user may wish to request.
        - A nu-scatter matrix is required.

          - Having a multiplicity matrix is preferred.
          - Having both nu-scatter (of any order) and scatter
            (at least isotropic) matrices is the second choice.
          - If only nu-scatter, need total (not transport), to
            be used in adjusting absorption
            (i.e., reduced_abs = tot - nuscatt)

        See also
        --------
        Library.create_mg_library()
        Library.create_mg_mode()

        """

        error_flag = False
        # Ensure absorption is present
        if 'absorption' not in self.mgxs_types:
            error_flag = True
            warn('An "absorption" MGXS type is required but not provided.')
        # Ensure nu-scattering matrix is required
        if 'nu-scatter matrix' not in self.mgxs_types:
            error_flag = True
            warn('A "nu-scatter matrix" MGXS type is required but not provided.')
        else:
            # Ok, now see the status of scatter and/or multiplicity
            if ((('scatter matrix' not in self.mgxs_types) and
                 ('multiplicity matrix' not in self.mgxs_types))):
                # We dont have data needed for multiplicity matrix, therefore
                # we need total, and not transport.
                if 'total' not in self.mgxs_types:
                    error_flag = True
                    warn('A "total" MGXS type is required if a '
                         'scattering matrix is not provided.')
        # Total or transport can be present, but if using
        # self.correction=="P0", then we should use transport.
        if (((self.correction is "P0") and
             ('nu-transport' not in self.mgxs_types))):
            error_flag = True
            warn('A "nu-transport" MGXS type is required since a "P0" '
                 'correction is applied, but a "nu-transport" MGXS is '
                 'not provided.')
        elif (((self.correction is None) and
               ('total' not in self.mgxs_types))):
            error_flag = True
            warn('A "total" MGXS type is required, but not provided.')

        if error_flag:
            raise ValueError('Invalid MGXS configuration encountered.')<|MERGE_RESOLUTION|>--- conflicted
+++ resolved
@@ -452,11 +452,7 @@
         ----------
         domain : Material or Cell or Universe or Integral
             The material, cell, or universe object of interest (or its ID)
-<<<<<<< HEAD
-        mgxs_type : {'total', 'transport', 'nu-transport', 'absorption', 'capture', 'fission', 'nu-fission', 'kappa-fission', 'scatter', 'nu-scatter', 'scatter matrix', 'nu-scatter matrix', 'multiplicity matrix', 'nu-fission matrix', chi', 'chi-prompt', 'velocity', 'prompt-nu-fission'}
-=======
         mgxs_type : {'total', 'transport', 'nu-transport', 'absorption', 'capture', 'fission', 'nu-fission', 'kappa-fission', 'scatter', 'nu-scatter', 'scatter matrix', 'nu-scatter matrix', 'multiplicity matrix', 'nu-fission matrix', chi', 'chi-prompt', 'inverse-velocity', 'prompt-nu-fission'}
->>>>>>> 892e6419
             The type of multi-group cross section object to return
 
         Returns
