--- conflicted
+++ resolved
@@ -150,17 +150,12 @@
 
     @name.setter
     def name(self, name):
-<<<<<<< HEAD
-        cv.check_type('name for mesh ID="{0}"'.format(self._id), name, basestring)
-        self._name = name
-=======
         if name is not None:
             check_type('name for mesh ID="{0}"'.format(self._id),
                        name, basestring)
             self._name = name
         else:
             self._name = None
->>>>>>> a491dde2
 
     @type.setter
     def type(self, meshtype):
