#include "openmc/output.h"

#include <algorithm> // for transform, max
#include <cstdio>    // for stdout
#include <cstring>   // for strlen
#include <ctime>     // for time, localtime
#include <fstream>
#include <iomanip> // for setw, setprecision, put_time
#include <ios>     // for fixed, scientific, left
#include <iostream>
#include <sstream>
#include <unordered_map>
#include <utility> // for pair

#include <fmt/core.h>
#include <fmt/ostream.h>
#ifdef _OPENMP
#include <omp.h>
#endif
#include "xtensor/xview.hpp"

#include "openmc/capi.h"
#include "openmc/cell.h"
#include "openmc/constants.h"
#include "openmc/eigenvalue.h"
#include "openmc/error.h"
#include "openmc/geometry.h"
#include "openmc/lattice.h"
#include "openmc/math_functions.h"
#include "openmc/message_passing.h"
#include "openmc/mgxs_interface.h"
#include "openmc/nuclide.h"
#include "openmc/plot.h"
#include "openmc/reaction.h"
#include "openmc/settings.h"
#include "openmc/simulation.h"
#include "openmc/surface.h"
#include "openmc/tallies/derivative.h"
#include "openmc/tallies/filter.h"
#include "openmc/tallies/tally.h"
#include "openmc/tallies/tally_scoring.h"
#include "openmc/timer.h"

namespace openmc {

//==============================================================================

void title()
{
  fmt::print("                                %%%%%%%%%%%%%%%\n"
             "                           %%%%%%%%%%%%%%%%%%%%%%%%\n"
             "                        %%%%%%%%%%%%%%%%%%%%%%%%%%%%%%\n"
             "                      %%%%%%%%%%%%%%%%%%%%%%%%%%%%%%%%%%\n"
             "                    %%%%%%%%%%%%%%%%%%%%%%%%%%%%%%%%%%%%%%\n"
             "                   %%%%%%%%%%%%%%%%%%%%%%%%%%%%%%%%%%%%%%%%\n"
             "                                    %%%%%%%%%%%%%%%%%%%%%%%%\n"
             "                                     %%%%%%%%%%%%%%%%%%%%%%%%\n"
             "                 ###############      %%%%%%%%%%%%%%%%%%%%%%%%\n"
             "                ##################     %%%%%%%%%%%%%%%%%%%%%%%\n"
             "                ###################     %%%%%%%%%%%%%%%%%%%%%%%\n"
             "                ####################     %%%%%%%%%%%%%%%%%%%%%%\n"
             "                #####################     %%%%%%%%%%%%%%%%%%%%%\n"
             "                ######################     %%%%%%%%%%%%%%%%%%%%\n"
             "                #######################     %%%%%%%%%%%%%%%%%%\n"
             "                 #######################     %%%%%%%%%%%%%%%%%\n"
             "                 ######################     %%%%%%%%%%%%%%%%%\n"
             "                  ####################     %%%%%%%%%%%%%%%%%\n"
             "                    #################     %%%%%%%%%%%%%%%%%\n"
             "                     ###############     %%%%%%%%%%%%%%%%\n"
             "                       ############     %%%%%%%%%%%%%%%\n"
             "                          ########     %%%%%%%%%%%%%%\n"
             "                                      %%%%%%%%%%%\n\n");

  // Write version information
  fmt::print(
    "                 | The OpenMC Monte Carlo Code\n"
    "       Copyright | 2011-2023 MIT, UChicago Argonne LLC, and contributors\n"
    "         License | https://docs.openmc.org/en/latest/license.html\n"
    "         Version | {}.{}.{}{}\n",
    VERSION_MAJOR, VERSION_MINOR, VERSION_RELEASE, VERSION_DEV ? "-dev" : "");
#ifdef GIT_SHA1
  fmt::print("        Git SHA1 | {}\n", GIT_SHA1);
#endif

  // Write the date and time
  fmt::print("       Date/Time | {}\n", time_stamp());

#ifdef OPENMC_MPI
  // Write number of processors
  fmt::print("   MPI Processes | {}\n", mpi::n_procs);
#endif

#ifdef _OPENMP
  // Write number of OpenMP threads
  fmt::print("  OpenMP Threads | {}\n", omp_get_max_threads());
#endif
  fmt::print("\n");
  std::fflush(stdout);
}

//==============================================================================

std::string header(const char* msg)
{
  // Determine how many times to repeat the '=' character.
  int n_prefix = (63 - strlen(msg)) / 2;
  int n_suffix = n_prefix;
  if ((strlen(msg) % 2) == 0)
    ++n_suffix;

  // Convert to uppercase.
  std::string upper(msg);
  std::transform(upper.begin(), upper.end(), upper.begin(), ::toupper);

  // Add ===>  <=== markers.
  std::stringstream out;
  out << ' ';
  for (int i = 0; i < n_prefix; i++)
    out << '=';
  out << ">     " << upper << "     <";
  for (int i = 0; i < n_suffix; i++)
    out << '=';

  return out.str();
}

std::string header(const std::string& msg)
{
  return header(msg.c_str());
}

void header(const char* msg, int level)
{
  auto out = header(msg);

  // Print header based on verbosity level.
  if (settings::verbosity >= level) {
    fmt::print("\n{}\n\n", out);
    std::fflush(stdout);
  }
}

//==============================================================================

std::string time_stamp()
{
  std::stringstream ts;
  std::time_t t = std::time(nullptr); // get time now
  ts << std::put_time(std::localtime(&t), "%Y-%m-%d %H:%M:%S");
  return ts.str();
}

//==============================================================================

void print_particle(Particle& p)
{
  // Display particle type and ID.
  switch (p.type()) {
  case ParticleType::neutron:
    fmt::print("Neutron ");
    break;
  case ParticleType::photon:
    fmt::print("Photon ");
    break;
  case ParticleType::electron:
    fmt::print("Electron ");
    break;
  case ParticleType::positron:
    fmt::print("Positron ");
    break;
  default:
    fmt::print("Unknown Particle ");
  }
  fmt::print("{}\n", p.id());

  // Display particle geometry hierarchy.
  for (auto i = 0; i < p.n_coord(); i++) {
    fmt::print("  Level {}\n", i);

    if (p.coord(i).cell != C_NONE) {
      const Cell& c {*model::cells[p.coord(i).cell]};
      fmt::print("    Cell             = {}\n", c.id_);
    }

    if (p.coord(i).universe != C_NONE) {
      const Universe& u {*model::universes[p.coord(i).universe]};
      fmt::print("    Universe         = {}\n", u.id_);
    }

    if (p.coord(i).lattice != C_NONE) {
      const Lattice& lat {*model::lattices[p.coord(i).lattice]};
      fmt::print("    Lattice          = {}\n", lat.id_);
      fmt::print("    Lattice position = ({},{},{})\n", p.coord(i).lattice_i[0],
        p.coord(i).lattice_i[1], p.coord(i).lattice_i[2]);
    }

    fmt::print("    r = {}\n", p.coord(i).r);
    fmt::print("    u = {}\n", p.coord(i).u);
  }

  // Display miscellaneous info.
  if (p.surface() != 0) {
    // Surfaces identifiers are >= 1, but indices are >= 0 so we need -1
    const Surface& surf {*model::surfaces[std::abs(p.surface()) - 1]};
    fmt::print("  Surface = {}\n", (p.surface() > 0) ? surf.id_ : -surf.id_);
  }
  fmt::print("  Weight = {}\n", p.wgt());
  if (settings::run_CE) {
    fmt::print("  Energy = {}\n", p.E());
  } else {
    fmt::print("  Energy Group = {}\n", p.g());
  }
  fmt::print("  Delayed Group = {}\n\n", p.delayed_group());
}

//==============================================================================

void print_plot()
{
  header("PLOTTING SUMMARY", 5);
  if (settings::verbosity < 5)
    return;

  for (auto pl : model::plots) {
    // Plot id
    fmt::print("Plot ID: {}\n", pl.id_);
    // Plot filename
    fmt::print("Plot file: {}\n", pl.path_plot_);
    // Plot level
    fmt::print("Universe depth: {}\n", pl.level_);

    // Plot type
    if (PlotType::slice == pl.type_) {
      fmt::print("Plot Type: Slice\n");
    } else if (PlotType::voxel == pl.type_) {
      fmt::print("Plot Type: Voxel\n");
    }

    // Plot parameters
    fmt::print(
      "Origin: {} {} {}\n", pl.origin_[0], pl.origin_[1], pl.origin_[2]);

    if (PlotType::slice == pl.type_) {
      fmt::print("Width: {:4} {:4}\n", pl.width_[0], pl.width_[1]);
    } else if (PlotType::voxel == pl.type_) {
      fmt::print(
        "Width: {:4} {:4} {:4}\n", pl.width_[0], pl.width_[1], pl.width_[2]);
    }

    if (PlotColorBy::cells == pl.color_by_) {
      fmt::print("Coloring: Cells\n");
    } else if (PlotColorBy::mats == pl.color_by_) {
      fmt::print("Coloring: Materials\n");
    }

    if (PlotType::slice == pl.type_) {
      switch (pl.basis_) {
      case PlotBasis::xy:
        fmt::print("Basis: XY\n");
        break;
      case PlotBasis::xz:
        fmt::print("Basis: XZ\n");
        break;
      case PlotBasis::yz:
        fmt::print("Basis: YZ\n");
        break;
      }
      fmt::print("Pixels: {} {}\n", pl.pixels_[0], pl.pixels_[1]);
    } else if (PlotType::voxel == pl.type_) {
      fmt::print(
        "Voxels: {} {} {}\n", pl.pixels_[0], pl.pixels_[1], pl.pixels_[2]);
    }

    fmt::print("\n");
  }
}

//==============================================================================

void print_overlap_check()
{
#ifdef OPENMC_MPI
  vector<int64_t> temp(model::overlap_check_count);
  MPI_Reduce(temp.data(), model::overlap_check_count.data(),
    model::overlap_check_count.size(), MPI_INT64_T, MPI_SUM, 0, mpi::intracomm);
#endif

  if (mpi::master) {
    header("cell overlap check summary", 1);
    fmt::print(" Cell ID      No. Overlap Checks\n");

    vector<int32_t> sparse_cell_ids;
    for (int i = 0; i < model::cells.size(); i++) {
      fmt::print(
        " {:8} {:17}\n", model::cells[i]->id_, model::overlap_check_count[i]);
      if (model::overlap_check_count[i] < 10) {
        sparse_cell_ids.push_back(model::cells[i]->id_);
      }
    }

    fmt::print("\n There were {} cells with less than 10 overlap checks\n",
      sparse_cell_ids.size());
    for (auto id : sparse_cell_ids) {
      fmt::print(" {}", id);
    }
    fmt::print("\n");
  }
}

//==============================================================================

void print_usage()
{
  if (mpi::master) {
    fmt::print(
      "Usage: openmc [options] [directory]\n\n"
      "Options:\n"
      "  -c, --volume           Run in stochastic volume calculation mode\n"
      "  -g, --geometry-debug   Run with geometry debugging on\n"
      "  -n, --particles        Number of particles per generation\n"
      "  -p, --plot             Run in plotting mode\n"
      "  -r, --restart          Restart a previous run from a state point\n"
      "                         or a particle restart file\n"
      "  -s, --threads          Number of OpenMP threads\n"
      "  -t, --track            Write tracks for all particles (up to "
      "max_tracks)\n"
      "  -e, --event            Run using event-based parallelism\n"
      "  -v, --version          Show version information\n"
      "  -h, --help             Show this message\n");
  }
}

//==============================================================================

void print_version()
{
  if (mpi::master) {
    fmt::print("OpenMC version {}.{}.{}\n", VERSION_MAJOR, VERSION_MINOR,
      VERSION_RELEASE);
#ifdef GIT_SHA1
    fmt::print("Git SHA1: {}\n", GIT_SHA1);
#endif
    fmt::print("Copyright (c) 2011-2023 MIT, UChicago Argonne LLC, and "
               "contributors\nMIT/X license at "
               "<https://docs.openmc.org/en/latest/license.html>\n");
  }
}

//==============================================================================

void print_build_info()
{
  const std::string n("no");
  const std::string y("yes");

  std::string mpi(n);
  std::string phdf5(n);
  std::string dagmc(n);
  std::string libmesh(n);
  std::string png(n);
  std::string profiling(n);
  std::string coverage(n);
  std::string mcpl(n);
  std::string ncrystal(n);

#ifdef PHDF5
  phdf5 = y;
#endif
#ifdef OPENMC_MPI
  mpi = y;
#endif
#ifdef DAGMC
  dagmc = y;
#endif
#ifdef LIBMESH
  libmesh = y;
#endif
#ifdef OPENMC_MCPL
  mcpl = y;
#endif
#ifdef NCRYSTAL
  ncrystal = y;
#endif
#ifdef USE_LIBPNG
  png = y;
#endif
#ifdef PROFILINGBUILD
  profiling = y;
#endif
#ifdef COVERAGEBUILD
  coverage = y;
#endif
#ifdef NCRYSTAL
  ncrystal = y;
#endif
#ifdef OPENMC_MCPL
  mcpl = y;
#endif

  // Wraps macro variables in quotes
#define STRINGIFY(x) STRINGIFY2(x)
#define STRINGIFY2(x) #x

  if (mpi::master) {
    fmt::print("Build type:            {}\n", STRINGIFY(BUILD_TYPE));
    fmt::print("Compiler ID:           {} {}\n", STRINGIFY(COMPILER_ID),
      STRINGIFY(COMPILER_VERSION));
    fmt::print("MPI enabled:           {}\n", mpi);
    fmt::print("Parallel HDF5 enabled: {}\n", phdf5);
    fmt::print("PNG support:           {}\n", png);
    fmt::print("DAGMC support:         {}\n", dagmc);
    fmt::print("libMesh support:       {}\n", libmesh);
<<<<<<< HEAD
    fmt::print("NCrystal support:      {}\n", profiling);
    fmt::print("MCPL support:          {}\n", profiling);
=======
    fmt::print("MCPL support:          {}\n", mcpl);
    fmt::print("NCrystal support:      {}\n", ncrystal);
>>>>>>> e49c2c7d
    fmt::print("Coverage testing:      {}\n", coverage);
    fmt::print("Profiling flags:       {}\n", profiling);
  }
}

//==============================================================================

void print_columns()
{
  if (settings::entropy_on) {
    fmt::print("  Bat./Gen.      k       Entropy         Average k \n"
               "  =========   ========   ========   ====================\n");
  } else {
    fmt::print("  Bat./Gen.      k            Average k\n"
               "  =========   ========   ====================\n");
  }
}

//==============================================================================

void print_generation()
{
  // Determine overall generation index and number of active generations
  int idx = overall_generation() - 1;
  int n = simulation::current_batch > settings::n_inactive
            ? settings::gen_per_batch * simulation::n_realizations +
                simulation::current_gen
            : 0;

  // write out batch/generation and generation k-effective
  auto batch_and_gen = std::to_string(simulation::current_batch) + "/" +
                       std::to_string(simulation::current_gen);
  fmt::print("  {:>9}   {:8.5f}", batch_and_gen, simulation::k_generation[idx]);

  // write out entropy info
  if (settings::entropy_on) {
    fmt::print("   {:8.5f}", simulation::entropy[idx]);
  }

  if (n > 1) {
    fmt::print("   {:8.5f} +/-{:8.5f}", simulation::keff, simulation::keff_std);
  }
  fmt::print("\n");
  std::fflush(stdout);
}

//==============================================================================

void show_time(const char* label, double secs, int indent_level = 0)
{
  int width = 33 - indent_level * 2;
  fmt::print("{0:{1}} {2:<{3}} = {4:>10.4e} seconds\n", "", 2 * indent_level,
    label, width, secs);
}

void show_rate(const char* label, double particles_per_sec)
{
  fmt::print(" {:<33} = {:.6} particles/second\n", label, particles_per_sec);
}

void print_runtime()
{
  using namespace simulation;

  // display header block
  header("Timing Statistics", 6);
  if (settings::verbosity < 6)
    return;

  // display time elapsed for various sections
  show_time("Total time for initialization", time_initialize.elapsed());
  show_time("Reading cross sections", time_read_xs.elapsed(), 1);
  show_time("Total time in simulation",
    time_inactive.elapsed() + time_active.elapsed());
  show_time("Time in transport only", time_transport.elapsed(), 1);
  if (settings::event_based) {
    show_time("Particle initialization", time_event_init.elapsed(), 2);
    show_time("XS lookups", time_event_calculate_xs.elapsed(), 2);
    show_time("Advancing", time_event_advance_particle.elapsed(), 2);
    show_time("Surface crossings", time_event_surface_crossing.elapsed(), 2);
    show_time("Collisions", time_event_collision.elapsed(), 2);
    show_time("Particle death", time_event_death.elapsed(), 2);
  }
  if (settings::run_mode == RunMode::EIGENVALUE) {
    show_time("Time in inactive batches", time_inactive.elapsed(), 1);
  }
  show_time("Time in active batches", time_active.elapsed(), 1);
  if (settings::run_mode == RunMode::EIGENVALUE) {
    show_time("Time synchronizing fission bank", time_bank.elapsed(), 1);
    show_time("Sampling source sites", time_bank_sample.elapsed(), 2);
    show_time("SEND/RECV source sites", time_bank_sendrecv.elapsed(), 2);
  }
  show_time("Time accumulating tallies", time_tallies.elapsed(), 1);
  show_time("Time writing statepoints", time_statepoint.elapsed(), 1);
  show_time("Total time for finalization", time_finalize.elapsed());
  show_time("Total time elapsed", time_total.elapsed());

  // Calculate particle rate in active/inactive batches
  int n_active = simulation::current_batch - settings::n_inactive;
  double speed_inactive = 0.0;
  double speed_active;
  if (settings::restart_run) {
    if (simulation::restart_batch < settings::n_inactive) {
      speed_inactive = (settings::n_particles *
                         (settings::n_inactive - simulation::restart_batch) *
                         settings::gen_per_batch) /
                       time_inactive.elapsed();
      speed_active =
        (settings::n_particles * n_active * settings::gen_per_batch) /
        time_active.elapsed();
    } else {
      speed_active = (settings::n_particles *
                       (settings::n_batches - simulation::restart_batch) *
                       settings::gen_per_batch) /
                     time_active.elapsed();
    }
  } else {
    if (settings::n_inactive > 0) {
      speed_inactive = (settings::n_particles * settings::n_inactive *
                         settings::gen_per_batch) /
                       time_inactive.elapsed();
    }
    speed_active =
      (settings::n_particles * n_active * settings::gen_per_batch) /
      time_active.elapsed();
  }

  // display calculation rate
  if (!(settings::restart_run &&
        (simulation::restart_batch >= settings::n_inactive)) &&
      settings::n_inactive > 0) {
    show_rate("Calculation Rate (inactive)", speed_inactive);
  }
  show_rate("Calculation Rate (active)", speed_active);
}

//==============================================================================

std::pair<double, double> mean_stdev(const double* x, int n)
{
  double mean = x[static_cast<int>(TallyResult::SUM)] / n;
  double stdev =
    n > 1 ? std::sqrt(std::max(0.0,
              (x[static_cast<int>(TallyResult::SUM_SQ)] / n - mean * mean) /
                (n - 1)))
          : 0.0;
  return {mean, stdev};
}

//==============================================================================

void print_results()
{
  // display header block for results
  header("Results", 4);
  if (settings::verbosity < 4)
    return;

  // Calculate t-value for confidence intervals
  int n = simulation::n_realizations;
  double alpha, t_n1, t_n3;
  if (settings::confidence_intervals) {
    alpha = 1.0 - CONFIDENCE_LEVEL;
    t_n1 = t_percentile(1.0 - alpha / 2.0, n - 1);
    t_n3 = t_percentile(1.0 - alpha / 2.0, n - 3);
  } else {
    t_n1 = 1.0;
    t_n3 = 1.0;
  }

  // write global tallies
  const auto& gt = simulation::global_tallies;
  double mean, stdev;
  if (n > 1) {
    if (settings::run_mode == RunMode::EIGENVALUE) {
      std::tie(mean, stdev) = mean_stdev(&gt(GlobalTally::K_COLLISION, 0), n);
      fmt::print(" k-effective (Collision)     = {:.5f} +/- {:.5f}\n", mean,
        t_n1 * stdev);
      std::tie(mean, stdev) = mean_stdev(&gt(GlobalTally::K_TRACKLENGTH, 0), n);
      fmt::print(" k-effective (Track-length)  = {:.5f} +/- {:.5f}\n", mean,
        t_n1 * stdev);
      std::tie(mean, stdev) = mean_stdev(&gt(GlobalTally::K_ABSORPTION, 0), n);
      fmt::print(" k-effective (Absorption)    = {:.5f} +/- {:.5f}\n", mean,
        t_n1 * stdev);
      if (n > 3) {
        double k_combined[2];
        openmc_get_keff(k_combined);
        fmt::print(" Combined k-effective        = {:.5f} +/- {:.5f}\n",
          k_combined[0], k_combined[1]);
      }
    }
    std::tie(mean, stdev) = mean_stdev(&gt(GlobalTally::LEAKAGE, 0), n);
    fmt::print(
      " Leakage Fraction            = {:.5f} +/- {:.5f}\n", mean, t_n1 * stdev);
  } else {
    if (mpi::master)
      warning("Could not compute uncertainties -- only one "
              "active batch simulated!");

    if (settings::run_mode == RunMode::EIGENVALUE) {
      fmt::print(" k-effective (Collision)    = {:.5f}\n",
        gt(GlobalTally::K_COLLISION, TallyResult::SUM) / n);
      fmt::print(" k-effective (Track-length) = {:.5f}\n",
        gt(GlobalTally::K_TRACKLENGTH, TallyResult::SUM) / n);
      fmt::print(" k-effective (Absorption)   = {:.5f}\n",
        gt(GlobalTally::K_ABSORPTION, TallyResult::SUM) / n);
    }
    fmt::print(" Leakage Fraction           = {:.5f}\n",
      gt(GlobalTally::LEAKAGE, TallyResult::SUM) / n);
  }
  fmt::print("\n");
  std::fflush(stdout);
}

//==============================================================================

const std::unordered_map<int, const char*> score_names = {
  {SCORE_FLUX, "Flux"},
  {SCORE_TOTAL, "Total Reaction Rate"},
  {SCORE_SCATTER, "Scattering Rate"},
  {SCORE_NU_SCATTER, "Scattering Production Rate"},
  {SCORE_ABSORPTION, "Absorption Rate"},
  {SCORE_FISSION, "Fission Rate"},
  {SCORE_NU_FISSION, "Nu-Fission Rate"},
  {SCORE_KAPPA_FISSION, "Kappa-Fission Rate"},
  {SCORE_EVENTS, "Events"},
  {SCORE_DECAY_RATE, "Decay Rate"},
  {SCORE_DELAYED_NU_FISSION, "Delayed-Nu-Fission Rate"},
  {SCORE_PROMPT_NU_FISSION, "Prompt-Nu-Fission Rate"},
  {SCORE_INVERSE_VELOCITY, "Flux-Weighted Inverse Velocity"},
  {SCORE_FISS_Q_PROMPT, "Prompt fission power"},
  {SCORE_FISS_Q_RECOV, "Recoverable fission power"},
  {SCORE_CURRENT, "Current"},
};

//! Create an ASCII output file showing all tally results.

void write_tallies()
{
  if (model::tallies.empty())
    return;

  // Set filename for tallies_out
  std::string filename = fmt::format("{}tallies.out", settings::path_output);

  // Open the tallies.out file.
  std::ofstream tallies_out;
  tallies_out.open(filename, std::ios::out | std::ios::trunc);

  // Loop over each tally.
  for (auto i_tally = 0; i_tally < model::tallies.size(); ++i_tally) {
    const auto& tally {*model::tallies[i_tally]};

    // Write header block.
    std::string tally_header("TALLY " + std::to_string(tally.id_));
    if (!tally.name_.empty())
      tally_header += ": " + tally.name_;
    fmt::print(tallies_out, "{}\n\n", header(tally_header));

    if (!tally.writable_) {
      fmt::print(tallies_out, " Internal\n\n");
      continue;
    }

    // Calculate t-value for confidence intervals
    double t_value = 1;
    if (settings::confidence_intervals) {
      auto alpha = 1 - CONFIDENCE_LEVEL;
      t_value = t_percentile(1 - alpha * 0.5, tally.n_realizations_ - 1);
    }

    // Write derivative information.
    if (tally.deriv_ != C_NONE) {
      const auto& deriv {model::tally_derivs[tally.deriv_]};
      switch (deriv.variable) {
      case DerivativeVariable::DENSITY:
        fmt::print(tallies_out, " Density derivative Material {}\n",
          deriv.diff_material);
        break;
      case DerivativeVariable::NUCLIDE_DENSITY:
        fmt::print(tallies_out,
          " Nuclide density derivative Material {} Nuclide {}\n",
          deriv.diff_material, data::nuclides[deriv.diff_nuclide]->name_);
        break;
      case DerivativeVariable::TEMPERATURE:
        fmt::print(tallies_out, " Temperature derivative Material {}\n",
          deriv.diff_material);
        break;
      default:
        fatal_error(fmt::format("Differential tally dependent variable for "
                                "tally {} not defined in output.cpp",
          tally.id_));
      }
    }

    // Initialize Filter Matches Object
    vector<FilterMatch> filter_matches;
    // Allocate space for tally filter matches
    filter_matches.resize(model::tally_filters.size());

    // Loop over all filter bin combinations.
    auto filter_iter = FilterBinIter(tally, false, &filter_matches);
    auto end = FilterBinIter(tally, true, &filter_matches);
    for (; filter_iter != end; ++filter_iter) {
      auto filter_index = filter_iter.index_;

      // Print info about this combination of filter bins.  The stride check
      // prevents redundant output.
      int indent = 0;
      for (auto i = 0; i < tally.filters().size(); ++i) {
        if (filter_index % tally.strides(i) == 0) {
          auto i_filt = tally.filters(i);
          const auto& filt {*model::tally_filters[i_filt]};
          auto& match {filter_matches[i_filt]};
          fmt::print(tallies_out, "{0:{1}}{2}\n", "", indent + 1,
            filt.text_label(match.i_bin_));
        }
        indent += 2;
      }

      // Loop over all nuclide and score combinations.
      int score_index = 0;
      for (auto i_nuclide : tally.nuclides_) {
        // Write label for this nuclide bin.
        if (i_nuclide == -1) {
          fmt::print(tallies_out, "{0:{1}}Total Material\n", "", indent + 1);
        } else {
          if (settings::run_CE) {
            fmt::print(tallies_out, "{0:{1}}{2}\n", "", indent + 1,
              data::nuclides[i_nuclide]->name_);
          } else {
            fmt::print(tallies_out, "{0:{1}}{2}\n", "", indent + 1,
              data::mg.nuclides_[i_nuclide].name);
          }
        }

        // Write the score, mean, and uncertainty.
        indent += 2;
        for (auto score : tally.scores_) {
          std::string score_name =
            score > 0 ? reaction_name(score) : score_names.at(score);
          double mean, stdev;
          std::tie(mean, stdev) =
            mean_stdev(&tally.results_(filter_index, score_index, 0),
              tally.n_realizations_);
          fmt::print(tallies_out, "{0:{1}}{2:<36} {3:.6} +/- {4:.6}\n", "",
            indent + 1, score_name, mean, t_value * stdev);
          score_index += 1;
        }
        indent -= 2;
      }
    }
  }
}

} // namespace openmc<|MERGE_RESOLUTION|>--- conflicted
+++ resolved
@@ -410,13 +410,8 @@
     fmt::print("PNG support:           {}\n", png);
     fmt::print("DAGMC support:         {}\n", dagmc);
     fmt::print("libMesh support:       {}\n", libmesh);
-<<<<<<< HEAD
-    fmt::print("NCrystal support:      {}\n", profiling);
-    fmt::print("MCPL support:          {}\n", profiling);
-=======
     fmt::print("MCPL support:          {}\n", mcpl);
     fmt::print("NCrystal support:      {}\n", ncrystal);
->>>>>>> e49c2c7d
     fmt::print("Coverage testing:      {}\n", coverage);
     fmt::print("Profiling flags:       {}\n", profiling);
   }
