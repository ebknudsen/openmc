module nuclide_header

  use, intrinsic :: ISO_FORTRAN_ENV
  use, intrinsic :: ISO_C_BINDING

  use hdf5, only: HID_T, HSIZE_T, SIZE_T

  use algorithm, only: sort, find
  use constants
  use dict_header, only: DictIntInt
  use endf,        only: reaction_name, is_fission, is_disappearance
  use endf_header, only: Function1D, Polynomial, Tabulated1D
  use error,       only: fatal_error, warning
  use hdf5_interface, only: read_attribute, open_group, close_group, &
       open_dataset, read_dataset, close_dataset, get_shape, get_datasets, &
       object_exists, get_name, get_groups
  use list_header, only: ListInt
  use math,        only: evaluate_legendre
  use multipole_header, only: MultipoleArray
  use product_header, only: AngleEnergyContainer
  use reaction_header, only: Reaction
  use secondary_uncorrelated, only: UncorrelatedAngleEnergy
  use stl_vector,  only: VectorInt, VectorReal
  use string
  use urr_header, only: UrrData

  implicit none

!===============================================================================
! Nuclide contains the base nuclidic data for a nuclide described as needed
! for continuous-energy neutron transport.
!===============================================================================

  type EnergyGrid
    integer, allocatable :: grid_index(:) ! log grid mapping indices
    real(8), allocatable :: energy(:)     ! energy values corresponding to xs
  end type EnergyGrid

  type SumXS
    real(8), allocatable :: total(:)           ! total cross section
    real(8), allocatable :: elastic(:)         ! elastic scattering
    real(8), allocatable :: fission(:)         ! fission
    real(8), allocatable :: nu_fission(:)      ! neutron production
    real(8), allocatable :: absorption(:)      ! absorption (MT > 100)
    real(8), allocatable :: heating(:)         ! heating
    real(8), allocatable :: photon_prod(:)     ! photon production
  end type SumXS

  type :: Nuclide
    ! Nuclide meta-data
    character(20) :: name    ! name of nuclide, e.g. U235.71c
    integer       :: Z       ! atomic number
    integer       :: A       ! mass number
    integer       :: metastable ! metastable state
    real(8)       :: awr     ! Atomic Weight Ratio
    real(8), allocatable :: kTs(:) ! temperature in eV (k*T)

    ! Fission information
    logical :: fissionable = .false.  ! nuclide is fissionable?

    ! Energy grid for each temperature
    type(EnergyGrid), allocatable :: grid(:)

    ! Microscopic cross sections
    type(SumXS), allocatable :: sum_xs(:)

    ! Resonance scattering info
    logical              :: resonant = .false. ! resonant scatterer?
    real(8), allocatable :: energy_0K(:)  ! energy grid for 0K xs
    real(8), allocatable :: elastic_0K(:) ! Microscopic elastic cross section
    real(8), allocatable :: xs_cdf(:) ! CDF of v_rel times cross section

    ! Fission information
    logical :: has_partial_fission = .false. ! nuclide has partial fission reactions?
    integer :: n_fission = 0                 ! # of fission reactions
    integer :: n_precursor = 0               ! # of delayed neutron precursors
    integer, allocatable :: index_fission(:) ! indices in reactions
    class(Function1D), allocatable :: total_nu

    ! Unresolved resonance data
    logical                :: urr_present = .false.
    integer                :: urr_inelastic
    type(UrrData), allocatable :: urr_data(:)

    ! Multipole data
    logical                       :: mp_present = .false.
    type(MultipoleArray), pointer :: multipole => null()

    ! Reactions
    type(Reaction), allocatable :: reactions(:)
    type(DictIntInt) :: reaction_index ! map MT values to index in reactions
                                       ! array; used at tally-time

    ! Fission energy release
    class(Function1D), allocatable :: fission_q_prompt ! fragments and prompt neutrons, gammas
    class(Function1D), allocatable :: fission_q_recov  ! fragments, neutrons, gammas, betas

  contains
    procedure :: clear => nuclide_clear
    procedure :: from_hdf5 => nuclide_from_hdf5
    procedure :: init_grid => nuclide_init_grid
    procedure :: nu    => nuclide_nu
    procedure, private :: create_derived => nuclide_create_derived
  end type Nuclide

!===============================================================================
! NUCLIDEMICROXS contains cached microscopic cross sections for a particular
! nuclide at the current energy
!===============================================================================

  type NuclideMicroXS
<<<<<<< HEAD
    integer :: index_grid      ! index on nuclide energy grid
    integer :: index_temp      ! temperature index for nuclide
    real(8) :: last_E = ZERO   ! last evaluated energy
    real(8) :: interp_factor   ! interpolation factor on nuc. energy grid
    real(8) :: total           ! microscropic total xs
    real(8) :: elastic         ! microscopic elastic scattering xs
    real(8) :: absorption      ! microscopic absorption xs
    real(8) :: fission         ! microscopic fission xs
    real(8) :: nu_fission      ! microscopic production xs
    real(8) :: photon_prod     ! microscopic photon production xs

    ! Information for S(a,b) use
    integer :: index_sab          ! index in sab_tables (zero means no table)
    integer :: last_index_sab = 0 ! index in sab_tables last used by this nuclide
    integer :: index_temp_sab     ! temperature index for sab_tables
    real(8) :: elastic_sab        ! microscopic elastic scattering on S(a,b) table

    ! Information for URR probability table use
    logical :: use_ptable  ! in URR range with probability tables?

    ! Information for Doppler broadening
=======
    ! Microscopic cross sections in barns
    real(8) :: total
    real(8) :: elastic          ! If sab_frac is not 1 or 0, then this value is
                                !   averaged over bound and non-bound nuclei
    real(8) :: absorption
    real(8) :: fission
    real(8) :: nu_fission
    real(8) :: thermal          ! Bound thermal elastic & inelastic scattering
    real(8) :: thermal_elastic  ! Bound thermal elastic scattering

    ! Indicies and factors needed to compute cross sections from the data tables
    integer :: index_grid        ! Index on nuclide energy grid
    integer :: index_temp        ! Temperature index for nuclide
    real(8) :: interp_factor     ! Interpolation factor on nuc. energy grid
    integer :: index_sab = NONE  ! Index in sab_tables
    integer :: index_temp_sab    ! Temperature index for sab_tables
    real(8) :: sab_frac          ! Fraction of atoms affected by S(a,b)
    logical :: use_ptable        ! In URR range with probability tables?

    ! Energy and temperature last used to evaluate these cross sections.  If
    ! these values have changed, then the cross sections must be re-evaluated.
    real(8) :: last_E = ZERO       ! Last evaluated energy
>>>>>>> 35657d5e
    real(8) :: last_sqrtkT = ZERO  ! Last temperature in sqrt(Boltzmann
                                   !   constant * temperature (eV))
  end type NuclideMicroXS

!===============================================================================
! MATERIALMACROXS contains cached macroscopic cross sections for the material a
! particle is traveling through
!===============================================================================

  type MaterialMacroXS
    real(8) :: total         ! macroscopic total xs
    real(8) :: elastic       ! macroscopic elastic scattering xs
    real(8) :: absorption    ! macroscopic absorption xs
    real(8) :: fission       ! macroscopic fission xs
    real(8) :: nu_fission    ! macroscopic production xs
    real(8) :: photon_prod   ! macroscopic photon production xs

    ! Photon cross sections
    real(8) :: coherent        ! macroscopic coherent xs
    real(8) :: incoherent      ! macroscopic incoherent xs
    real(8) :: photoelectric   ! macroscopic photoelectric xs
    real(8) :: pair_production ! macroscopic pair production xs
  end type MaterialMacroXS

!===============================================================================
! LIBRARY contains data read from a cross_sections.xml file
!===============================================================================

  type Library
    integer :: type
    character(MAX_WORD_LEN), allocatable :: materials(:)
    character(MAX_FILE_LEN) :: path
  end type Library

contains

!===============================================================================
! NUCLIDE_CLEAR resets and deallocates data in Nuclide
!===============================================================================

  subroutine nuclide_clear(this)
    class(Nuclide), intent(inout) :: this ! The Nuclide object to clear

    if (associated(this % multipole)) deallocate(this % multipole)

  end subroutine nuclide_clear

  subroutine nuclide_from_hdf5(this, group_id, temperature, method, tolerance, &
                               minmax, master)
    class(Nuclide),   intent(inout) :: this
    integer(HID_T),   intent(in)    :: group_id
    type(VectorReal), intent(in)    :: temperature ! list of desired temperatures
    integer,          intent(inout) :: method
    real(8),          intent(in)    :: tolerance
    real(8),          intent(in)    :: minmax(2)  ! range of temperatures
    logical,          intent(in)    :: master     ! if this is the master proc

    integer :: i
    integer :: i_closest
    integer :: n_temperature
    integer(HID_T) :: urr_group, nu_group
    integer(HID_T) :: energy_group, energy_dset
    integer(HID_T) :: kT_group
    integer(HID_T) :: rxs_group
    integer(HID_T) :: rx_group
    integer(HID_T) :: xs, temp_group
    integer(HID_T) :: total_nu
    integer(HID_T) :: fer_group                 ! fission_energy_release group
    integer(HID_T) :: fer_dset
    integer(SIZE_T) :: name_len
    integer(HSIZE_T) :: j
    integer(HSIZE_T) :: dims(1)
    character(MAX_WORD_LEN) :: temp_str
    character(MAX_WORD_LEN), allocatable :: dset_names(:)
    character(MAX_WORD_LEN), allocatable :: grp_names(:)
    real(8), allocatable :: temps_available(:) ! temperatures available
    real(8) :: temp_desired
    real(8) :: temp_actual
    type(VectorInt) :: MTs
    type(VectorInt) :: temps_to_read

    ! Get name of nuclide from group
    name_len = len(this % name)
    this % name = get_name(group_id, name_len)

    ! Get rid of leading '/'
    this % name = trim(this % name(2:))

    call read_attribute(this % Z, group_id, 'Z')
    call read_attribute(this % A, group_id, 'A')
    call read_attribute(this % metastable, group_id, 'metastable')
    call read_attribute(this % awr, group_id, 'atomic_weight_ratio')
    kT_group = open_group(group_id, 'kTs')

    ! Determine temperatures available
    call get_datasets(kT_group, dset_names)
    allocate(temps_available(size(dset_names)))
    do i = 1, size(dset_names)
      ! Read temperature value
      call read_dataset(temps_available(i), kT_group, trim(dset_names(i)))
      temps_available(i) = temps_available(i) / K_BOLTZMANN
    end do
    call sort(temps_available)

    ! If only one temperature is available, revert to nearest temperature
    if (size(temps_available) == 1 .and. method == TEMPERATURE_INTERPOLATION) then
      if (master) then
        call warning("Cross sections for " // trim(this % name) // " are only &
             &available at one temperature. Reverting to nearest temperature &
             &method.")
      end if
      method = TEMPERATURE_NEAREST
    end if

    ! Determine actual temperatures to read -- start by checking whether a
    ! temperature range was given, in which case all temperatures in the range
    ! are loaded irrespective of what temperatures actually appear in the model
    if (minmax(2) > ZERO) then
      do i = 1, size(temps_available)
        temp_actual = temps_available(i)
        if (minmax(1) <= temp_actual .and. temp_actual <= minmax(2)) then
          call temps_to_read % push_back(nint(temp_actual))
        end if
      end do
    end if

    select case (method)
    case (TEMPERATURE_NEAREST)
      ! Find nearest temperatures
      do i = 1, temperature % size()
        temp_desired = temperature % data(i)
        i_closest = minloc(abs(temps_available - temp_desired), dim=1)
        temp_actual = temps_available(i_closest)
        if (abs(temp_actual - temp_desired) < tolerance) then
          if (find(temps_to_read, nint(temp_actual)) == -1) then
            call temps_to_read % push_back(nint(temp_actual))

            ! Write warning for resonance scattering data if 0K is not available
            if (abs(temp_actual - temp_desired) > 0 .and. temp_desired == 0 &
                 .and. master) then
              call warning(trim(this % name) // " does not contain 0K data &
                   &needed for resonance scattering options selected. Using &
                   &data at " // trim(to_str(temp_actual)) &
                   // " K instead.")
            end if
          end if
        else
          call fatal_error("Nuclear data library does not contain cross &
               &sections for " // trim(this % name) // " at or near " // &
               trim(to_str(nint(temp_desired))) // " K.")
        end if
      end do

    case (TEMPERATURE_INTERPOLATION)
      ! If temperature interpolation or multipole is selected, get a list of
      ! bounding temperatures for each actual temperature present in the model
      TEMP_LOOP: do i = 1, temperature % size()
        temp_desired = temperature % data(i)

        do j = 1, size(temps_available) - 1
          if (temps_available(j) <= temp_desired .and. &
               temp_desired < temps_available(j + 1)) then
            if (find(temps_to_read, nint(temps_available(j))) == -1) then
              call temps_to_read % push_back(nint(temps_available(j)))
            end if
            if (find(temps_to_read, nint(temps_available(j + 1))) == -1) then
              call temps_to_read % push_back(nint(temps_available(j + 1)))
            end if
            cycle TEMP_LOOP
          end if
        end do

        call fatal_error("Nuclear data library does not contain cross sections &
             &for " // trim(this % name) // " at temperatures that bound " // &
             trim(to_str(nint(temp_desired))) // " K.")
      end do TEMP_LOOP

    end select

    ! Sort temperatures to read
    call sort(temps_to_read)

    n_temperature = temps_to_read % size()
    allocate(this % kTs(n_temperature))
    allocate(this % grid(n_temperature))

    ! Get kT values
    do i = 1, n_temperature
      ! Get temperature as a string
      temp_str = trim(to_str(temps_to_read % data(i))) // "K"

      ! Read exact temperature value
      call read_dataset(this % kTs(i), kT_group, trim(temp_str))
    end do
    call close_group(kT_group)

    ! Read energy grid
    energy_group = open_group(group_id, 'energy')
    do i = 1, n_temperature
      temp_str = trim(to_str(temps_to_read % data(i))) // "K"
      energy_dset = open_dataset(energy_group, temp_str)
      call get_shape(energy_dset, dims)
      allocate(this % grid(i) % energy(int(dims(1), 4)))
      call read_dataset(this % grid(i) % energy, energy_dset)
      call close_dataset(energy_dset)
    end do

    ! Check for 0K energy grid
    if (object_exists(energy_group, '0K')) then
      energy_dset = open_dataset(energy_group, '0K')
      call get_shape(energy_dset, dims)
      allocate(this % energy_0K(int(dims(1), 4)))
      call read_dataset(this % energy_0K, energy_dset)
      call close_dataset(energy_dset)
    end if
    call close_group(energy_group)

    ! Get MT values based on group names
    rxs_group = open_group(group_id, 'reactions')
    call get_groups(rxs_group, grp_names)
    do j = 1, size(grp_names)
      if (starts_with(grp_names(j), "reaction_")) then
        call MTs % push_back(int(str_to_int(grp_names(j)(10:12))))
      end if
    end do

    ! Read reactions
    allocate(this % reactions(MTs % size()))
    do i = 1, size(this % reactions)
      rx_group = open_group(rxs_group, 'reaction_' // trim(&
           zero_padded(MTs % data(i), 3)))

      call this % reactions(i) % from_hdf5(rx_group, temps_to_read)

      ! Check for 0K elastic scattering
      if (this % reactions(i) % MT == 2) then
        if (object_exists(rx_group, '0K')) then
          temp_group = open_group(rx_group, '0K')
          xs = open_dataset(temp_group, 'xs')
          call get_shape(xs, dims)
          allocate(this % elastic_0K(int(dims(1), 4)))
          call read_dataset(this % elastic_0K, xs)
          call close_dataset(xs)
          call close_group(temp_group)
        end if
      end if

      call close_group(rx_group)
    end do
    call close_group(rxs_group)

    ! Read unresolved resonance probability tables if present
    if (object_exists(group_id, 'urr')) then
      this % urr_present = .true.
      allocate(this % urr_data(n_temperature))

      do i = 1, n_temperature
        ! Get temperature as a string
        temp_str = trim(to_str(temps_to_read % data(i))) // "K"

        ! Read probability tables for i-th temperature
        urr_group = open_group(group_id, 'urr/' // trim(temp_str))
        call this % urr_data(i) % from_hdf5(urr_group)
        call close_group(urr_group)

        ! Check for negative values
        if (any(this % urr_data(i) % prob < ZERO) .and. master) then
          call warning("Negative value(s) found on probability table &
               &for nuclide " // this % name // " at " // trim(temp_str))
        end if
      end do

      ! if the inelastic competition flag indicates that the inelastic cross
      ! section should be determined from a normal reaction cross section, we
      ! need to get the index of the reaction
      if (n_temperature > 0) then
        if (this % urr_data(1) % inelastic_flag > 0) then
          do i = 1, size(this % reactions)
            if (this % reactions(i) % MT == this % urr_data(1) % inelastic_flag) then
              this % urr_inelastic = i
            end if
          end do

          ! Abort if no corresponding inelastic reaction was found
          if (this % urr_inelastic == NONE) then
            call fatal_error("Could not find inelastic reaction specified on &
                 &unresolved resonance probability table.")
          end if
        end if
      end if
    end if

    ! Check for nu-total
    if (object_exists(group_id, 'total_nu')) then
      nu_group = open_group(group_id, 'total_nu')

      ! Read total nu data
      total_nu = open_dataset(nu_group, 'yield')
      call read_attribute(temp_str, total_nu, 'type')
      select case (temp_str)
      case ('Tabulated1D')
        allocate(Tabulated1D :: this % total_nu)
      case ('Polynomial')
        allocate(Polynomial :: this % total_nu)
      end select
      call this % total_nu % from_hdf5(total_nu)
      call close_dataset(total_nu)

      call close_group(nu_group)
    end if

    ! Read fission energy release data if present
    if (object_exists(group_id, 'fission_energy_release')) then
      fer_group = open_group(group_id, 'fission_energy_release')

      ! Q-PROMPT
      fer_dset = open_dataset(fer_group, 'q_prompt')
      call read_attribute(temp_str, fer_dset, 'type')
      if (temp_str == 'Polynomial') then
        allocate(Polynomial :: this % fission_q_prompt)
        call this % fission_q_prompt % from_hdf5(fer_dset)
        call close_dataset(fer_dset)
      else if (temp_str == 'Tabulated1D') then
        allocate(Tabulated1D :: this % fission_q_prompt)
        call this % fission_q_prompt % from_hdf5(fer_dset)
        call close_dataset(fer_dset)
      else
        call fatal_error('Unrecognized fission prompt energy release format.')
      end if

      ! Q-RECOV
      fer_dset = open_dataset(fer_group, 'q_recoverable')
      call read_attribute(temp_str, fer_dset, 'type')
      if (temp_str == 'Polynomial') then
        allocate(Polynomial :: this % fission_q_recov)
        call this % fission_q_recov % from_hdf5(fer_dset)
        call close_dataset(fer_dset)
      else if (temp_str == 'Tabulated1D') then
        allocate(Tabulated1D :: this % fission_q_recov)
        call this % fission_q_recov % from_hdf5(fer_dset)
        call close_dataset(fer_dset)
      else
        call fatal_error('Unrecognized fission recoverable energy release format.')
      end if

      call close_group(fer_group)
    end if

    ! Create derived cross section data
    call this % create_derived()

  end subroutine nuclide_from_hdf5

  subroutine nuclide_create_derived(this)
    class(Nuclide), intent(inout) :: this

    integer :: i, j, k, l
    integer :: t
    integer :: m
    integer :: n
    integer :: n_grid
    integer :: i_fission
    integer :: n_temperature
    type(VectorInt) :: MTs

    n_temperature = size(this % kTs)
    allocate(this % sum_xs(n_temperature))

    do i = 1, n_temperature
      ! Allocate and initialize derived cross sections
      n_grid = size(this % grid(i) % energy)
      allocate(this % sum_xs(i) % total(n_grid))
      allocate(this % sum_xs(i) % elastic(n_grid))
      allocate(this % sum_xs(i) % fission(n_grid))
      allocate(this % sum_xs(i) % nu_fission(n_grid))
      allocate(this % sum_xs(i) % absorption(n_grid))
      allocate(this % sum_xs(i) % photon_prod(n_grid))
      this % sum_xs(i) % total(:) = ZERO
      this % sum_xs(i) % elastic(:) = ZERO
      this % sum_xs(i) % fission(:) = ZERO
      this % sum_xs(i) % nu_fission(:) = ZERO
      this % sum_xs(i) % absorption(:) = ZERO
      this % sum_xs(i) % photon_prod(:) = ZERO
    end do

    i_fission = 0

    do i = 1, size(this % reactions)
      call MTs % push_back(this % reactions(i) % MT)
      call this % reaction_index % add_key(this % reactions(i) % MT, i)

      associate (rx => this % reactions(i))
        ! Skip total inelastic level scattering, gas production cross sections
        ! (MT=200+), etc.
        if (rx % MT == N_LEVEL .or. rx % MT == N_NONELASTIC) cycle
        if (rx % MT > N_5N2P .and. rx % MT < N_P0) cycle

        ! Skip level cross sections if total is available
        if (rx % MT >= N_P0 .and. rx % MT <= N_PC .and. find(MTs, N_P) /= -1) cycle
        if (rx % MT >= N_D0 .and. rx % MT <= N_DC .and. find(MTs, N_D) /= -1) cycle
        if (rx % MT >= N_T0 .and. rx % MT <= N_TC .and. find(MTs, N_T) /= -1) cycle
        if (rx % MT >= N_3HE0 .and. rx % MT <= N_3HEC .and. find(MTs, N_3HE) /= -1) cycle
        if (rx % MT >= N_A0 .and. rx % MT <= N_AC .and. find(MTs, N_A) /= -1) cycle
        if (rx % MT >= N_2N0 .and. rx % MT <= N_2NC .and. find(MTs, N_2N) /= -1) cycle

        do t = 1, n_temperature
          j = rx % xs(t) % threshold
          n = size(rx % xs(t) % value)

          ! Copy elastic
          if (rx % MT == ELASTIC) this % sum_xs(t) % elastic(:) = rx % xs(t) % value

          ! Add contribution to total cross section
          this % sum_xs(t) % total(j:j+n-1) = this % sum_xs(t) % total(j:j+n-1) + &
               rx % xs(t) % value

          ! Calculate nu-photon total cross section
          do k = 1, size(rx % products)
            if (rx % products(k) % particle == PHOTON) then
              do l = 1, n
                this % sum_xs(t) % photon_prod(l+j-1) = &
                     this % sum_xs(t) % photon_prod(l+j-1) + &
                     rx % xs(t) % value(l) * rx % products(k) % &
                     yield % evaluate(this % grid(t) % energy(l+j-1))
              end do
            end if
          end do

          ! Add contribution to absorption cross section
          if (is_disappearance(rx % MT)) then
            this % sum_xs(t) % absorption(j:j+n-1) = this % sum_xs(t) % &
                 absorption(j:j+n-1) + rx % xs(t) % value
          end if

          ! Information about fission reactions
          if (t == 1) then
            if (rx % MT == N_FISSION) then
              allocate(this % index_fission(1))
            elseif (rx % MT == N_F) then
              allocate(this % index_fission(PARTIAL_FISSION_MAX))
              this % has_partial_fission = .true.
            end if
          end if

          ! Add contribution to fission cross section
          if (is_fission(rx % MT)) then
            this % fissionable = .true.
            this % sum_xs(t) % fission(j:j+n-1) = this % sum_xs(t) % &
                 fission(j:j+n-1) + rx % xs(t) % value

            ! Also need to add fission cross sections to absorption
            this % sum_xs(t) % absorption(j:j+n-1) = this % sum_xs(t) % &
                 absorption(j:j+n-1) + rx % xs(t) % value

            ! Keep track of this reaction for easy searching later
            if (t == 1) then
              i_fission = i_fission + 1
              this % index_fission(i_fission) = i
              this % n_fission = this % n_fission + 1

              ! <<<<<<<<<<<<<<<<<<<<<<<<<<<< REMOVE THIS <<<<<<<<<<<<<<<<<<<<<<<<<
              ! Before the secondary distribution refactor, when the angle/energy
              ! distribution was uncorrelated, no angle was actually sampled. With
              ! the refactor, an angle is always sampled for an uncorrelated
              ! distribution even when no angle distribution exists in the ACE file
              ! (isotropic is assumed). To preserve the RNG stream, we explicitly
              ! mark fission reactions so that we avoid the angle sampling.
              do k = 1, size(rx % products)
                if (rx % products(k) % particle == NEUTRON) then
                  do m = 1, size(rx % products(k) % distribution)
                    associate (aedist => rx % products(k) % distribution(m) % obj)
                      select type (aedist)
                      type is (UncorrelatedAngleEnergy)
                        aedist % fission = .true.
                      end select
                    end associate
                  end do
                end if
              end do
              ! <<<<<<<<<<<<<<<<<<<<<<<<<<<< REMOVE THIS <<<<<<<<<<<<<<<<<<<<<<<<<
            end if
          end if  ! fission
        end do  ! temperature
      end associate  ! rx
    end do ! reactions

    ! Determine number of delayed neutron precursors
    if (this % fissionable) then
      do i = 1, size(this % reactions(this % index_fission(1)) % products)
        if (this % reactions(this % index_fission(1)) % products(i) % &
             emission_mode == EMISSION_DELAYED) then
          this % n_precursor = this % n_precursor + 1
        end if
      end do
    end if

    ! Calculate nu-fission cross section
    do t = 1, n_temperature
      if (this % fissionable) then
        do i = 1, size(this % sum_xs(t) % fission)
          this % sum_xs(t) % nu_fission(i) = this % nu(this % grid(t) % energy(i), &
               EMISSION_TOTAL) * this % sum_xs(t) % fission(i)
        end do
      else
        this % sum_xs(t) % nu_fission(:) = ZERO
      end if
    end do
  end subroutine nuclide_create_derived

!===============================================================================
! NUCLIDE_NU is an interface to the number of fission neutrons produced
!===============================================================================

  pure function nuclide_nu(this, E, emission_mode, group) result(nu)
    class(Nuclide),    intent(in) :: this
    real(8),           intent(in) :: E
    integer,           intent(in) :: emission_mode
    integer, optional, intent(in) :: group
    real(8)                       :: nu

    integer :: i

    if (.not. this % fissionable) then
      nu = ZERO
      return
    end if

    select case (emission_mode)
    case (EMISSION_PROMPT)
      associate (product => this % reactions(this % index_fission(1)) % products(1))
        nu = product % yield % evaluate(E)
      end associate

    case (EMISSION_DELAYED)
      if (this % n_precursor > 0) then
        if (present(group) .and. group < &
             size(this % reactions(this % index_fission(1)) % products)) then
          ! If delayed group specified, determine yield immediately
          associate(p => this % reactions(this % index_fission(1)) % products(1 + group))
            nu = p % yield % evaluate(E)
          end associate

        else
          nu = ZERO

          associate (rx => this % reactions(this % index_fission(1)))
            do i = 2, size(rx % products)
              associate (product => rx % products(i))
                ! Skip any non-neutron products
                if (product % particle /= NEUTRON) exit

                ! Evaluate yield
                if (product % emission_mode == EMISSION_DELAYED) then
                  nu = nu + product % yield % evaluate(E)
                end if
              end associate
            end do
          end associate
        end if
      else
        nu = ZERO
      end if

    case (EMISSION_TOTAL)
      if (allocated(this % total_nu)) then
        nu = this % total_nu % evaluate(E)
      else
        associate (product => this % reactions(this % index_fission(1)) % products(1))
          nu = product % yield % evaluate(E)
        end associate
      end if
    end select

  end function nuclide_nu

  subroutine nuclide_init_grid(this, E_min, E_max, M)
    class(Nuclide), intent(inout) :: this
    real(8), intent(in) :: E_min           ! Minimum energy in MeV
    real(8), intent(in) :: E_max           ! Maximum energy in MeV
    integer, intent(in) :: M               ! Number of equally log-spaced bins

    integer :: i, j, k               ! Loop indices
    integer :: t                     ! temperature index
    real(8) :: spacing
    real(8), allocatable :: umesh(:) ! Equally log-spaced energy grid

    ! Determine equal-logarithmic energy spacing
    spacing = log(E_max/E_min)/M

    ! Create equally log-spaced energy grid
    allocate(umesh(0:M))
    umesh(:) = [(i*spacing, i=0, M)]

    do t = 1, size(this % grid)
      ! Allocate logarithmic mapping for nuclide
      allocate(this % grid(t) % grid_index(0:M))

      ! Determine corresponding indices in nuclide grid to energies on
      ! equal-logarithmic grid
      j = 1
      do k = 0, M
        do while (log(this % grid(t) % energy(j + 1)/E_min) <= umesh(k))
          ! Ensure that for isotopes where maxval(this % energy) << E_max
          ! that there are no out-of-bounds issues.
          if (j + 1 == size(this % grid(t) % energy)) exit
          j = j + 1
        end do
        this % grid(t) % grid_index(k) = j
      end do
    end do

  end subroutine nuclide_init_grid

end module nuclide_header<|MERGE_RESOLUTION|>--- conflicted
+++ resolved
@@ -109,29 +109,6 @@
 !===============================================================================
 
   type NuclideMicroXS
-<<<<<<< HEAD
-    integer :: index_grid      ! index on nuclide energy grid
-    integer :: index_temp      ! temperature index for nuclide
-    real(8) :: last_E = ZERO   ! last evaluated energy
-    real(8) :: interp_factor   ! interpolation factor on nuc. energy grid
-    real(8) :: total           ! microscropic total xs
-    real(8) :: elastic         ! microscopic elastic scattering xs
-    real(8) :: absorption      ! microscopic absorption xs
-    real(8) :: fission         ! microscopic fission xs
-    real(8) :: nu_fission      ! microscopic production xs
-    real(8) :: photon_prod     ! microscopic photon production xs
-
-    ! Information for S(a,b) use
-    integer :: index_sab          ! index in sab_tables (zero means no table)
-    integer :: last_index_sab = 0 ! index in sab_tables last used by this nuclide
-    integer :: index_temp_sab     ! temperature index for sab_tables
-    real(8) :: elastic_sab        ! microscopic elastic scattering on S(a,b) table
-
-    ! Information for URR probability table use
-    logical :: use_ptable  ! in URR range with probability tables?
-
-    ! Information for Doppler broadening
-=======
     ! Microscopic cross sections in barns
     real(8) :: total
     real(8) :: elastic          ! If sab_frac is not 1 or 0, then this value is
@@ -141,6 +118,7 @@
     real(8) :: nu_fission
     real(8) :: thermal          ! Bound thermal elastic & inelastic scattering
     real(8) :: thermal_elastic  ! Bound thermal elastic scattering
+    real(8) :: photon_prod      ! microscopic photon production xs
 
     ! Indicies and factors needed to compute cross sections from the data tables
     integer :: index_grid        ! Index on nuclide energy grid
@@ -154,7 +132,6 @@
     ! Energy and temperature last used to evaluate these cross sections.  If
     ! these values have changed, then the cross sections must be re-evaluated.
     real(8) :: last_E = ZERO       ! Last evaluated energy
->>>>>>> 35657d5e
     real(8) :: last_sqrtkT = ZERO  ! Last temperature in sqrt(Boltzmann
                                    !   constant * temperature (eV))
   end type NuclideMicroXS
