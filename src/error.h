--- conflicted
+++ resolved
@@ -13,34 +13,20 @@
 extern "C" void warning_from_c(const char* message, int message_len);
 
 
-<<<<<<< HEAD
-inline void fatal_error(const char *message)
-=======
 inline
 void fatal_error(const char *message)
->>>>>>> d5bc4dac
 {
   fatal_error_from_c(message, strlen(message));
 }
 
-<<<<<<< HEAD
-
-inline void fatal_error(const std::string &message)
-=======
 inline
 void fatal_error(const std::string &message)
->>>>>>> d5bc4dac
 {
   fatal_error_from_c(message.c_str(), message.length());
 }
 
-<<<<<<< HEAD
-
-inline void fatal_error(const std::stringstream &message)
-=======
 inline
 void fatal_error(const std::stringstream &message)
->>>>>>> d5bc4dac
 {
   fatal_error(message.str());
 }
